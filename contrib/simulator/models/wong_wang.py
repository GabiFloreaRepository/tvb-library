--- conflicted
+++ resolved
@@ -55,7 +55,7 @@
                 Journal of Neuroscience 26(4), 1314-1328, 2006.
 
     .. [WW_2006_SI] Supplementary Information
-                
+
     .. [WW_2007] Kong-Fatt Wong, Alexander C. Huk2, Michael N. Shadlen,
                 Xiao-Jing Wang, *Neural circuit dynamics underlying accumulation
                 of time-varying evidence during perceptual decision making*.
@@ -69,7 +69,7 @@
     corresponding to AMPAand GABA gating variables, it is assumed that is 
     :math:`S_{NMDA}` that dominates the time evolution of the system.
 
-    The model (:math:`Sl`, :math:`Sr`) phase-plane, including a representation 
+    The model (:math:`Sl`, :math:`Sr`) phase-plane, including a representation
     of the vector field as well as its nullclines, using default parameters, 
     can be seen below:
 
@@ -81,7 +81,7 @@
         J_ext = 1.1e-3
         I_o = 0.3297
         mu_o = 30
-        c = 6.4 
+        c = 6.4
 
     To reproduce C & D vary c parameter respectively.
 
@@ -93,177 +93,94 @@
     # Define traited attributes for this model, these represent possible kwargs.
     a = NArray(
         label=":math:`a`",
-<<<<<<< HEAD
-        default=numpy.array([0.270, ]),
-        domain=Range(lo=0.0, hi=1.0),
-        doc=""" (mVnC)^{-1}. Parameter chosen to ﬁt numerical solutions.""")
-=======
         default=numpy.array([270., ]),
-        range=basic.Range(lo=0.0, hi=1000.0),
+        domain=Range(lo=0.0, hi=1000.0),
         doc="""[Hz/nA] Parameter chosen to ﬁt numerical solutions.""")
->>>>>>> 9a83c727
 
     b = NArray(
         label=":math:`b`",
-<<<<<<< HEAD
-        default=numpy.array([0.108, ]),
-        domain=Range(lo=0.0, hi=1.0),
-        doc="""[kHz]. Parameter chosen to ﬁt numerical solutions.""")
-=======
         default=numpy.array([108, ]),
-        range=basic.Range(lo=0.0, hi=1.0),
+        domain=Range(lo=0.0, hi=1.0),
         doc="""[Hz]. Parameter chosen to ﬁt numerical solutions.""")
->>>>>>> 9a83c727
 
     d = NArray(
         label=":math:`d`",
-<<<<<<< HEAD
-        default=numpy.array([154.0, ]),
+        default=numpy.array([0.154, ]),
         domain=Range(lo=0.0, hi=200.0),
-        doc="""[ms]. Parameter chosen to ﬁt numerical solutions.""")
-=======
-        default=numpy.array([0.154, ]),
-        range=basic.Range(lo=0.0, hi=200.0),
         doc="""[s]. Parameter chosen to ﬁt numerical solutions.""")
->>>>>>> 9a83c727
 
     gamma = NArray(
         label=r":math:`\gamma`",
-<<<<<<< HEAD
-        default=numpy.array([0.0641, ]),
-        domain=Range(lo=0.0, hi=1.0),
-        doc="""Kinetic parameter divided by 1000 to set the time scale in ms""")
-=======
         default=numpy.array([0.641, ]),
-        range=basic.Range(lo=0.0, hi=1.0),
+        domain=Range(lo=0.0, hi=1.0),
         doc="""Kinetic parameter""")
->>>>>>> 9a83c727
 
     tau_s = NArray(
         label=r":math:`\tau_S`",
-<<<<<<< HEAD
-        default=numpy.array([100., ]),
+        default=numpy.array([60., ]),
         domain=Range(lo=50.0, hi=150.0),
-        doc="""Kinetic parameter. NMDA decay time constant.""")
-
-    tau_ampa = NArray(
-        label=r":math:`\tau_{ampa}`",
+        doc="""[ms] Kinetic parameter. NMDA decay time constant.""")
+
+    tau_noise = NArray(
+        label=r":math:`\tau_{noise}`",
         default=numpy.array([2., ]),
         domain=Range(lo=1.0, hi=10.0),
-        doc="""Kinetic parameter. AMPA decay time constant.""")
-
-    J11 = NArray(
-        label=":math:`J_{11}`",
-        default=numpy.array([0.2609, ]),
+        doc="""[ms] Noise decay time constant.""")
+
+    Jll = NArray(
+        label=":math:`J_{ll}`",
+        default=numpy.array([0.3725, ]),
         domain=Range(lo=0.0, hi=1.0),
         doc="""Synaptic coupling""")
 
-    J22 = NArray(
-        label=":math:`J_{22}`",
-        default=numpy.array([0.2609, ]),
+    Jrr = NArray(
+        label=":math:`J_{rr}`",
+        default=numpy.array([0.3725, ]),
         domain=Range(lo=0.0, hi=1.0),
         doc="""Synaptic coupling""")
 
-    J12 = NArray(
-        label=":math:`J_{12}`",
-        default=numpy.array([0.0497, ]),
+    Jlr = NArray(
+        label=":math:`J_{lr}`",
+        default=numpy.array([0.1137, ]),
         domain=Range(lo=0.0, hi=1.0),
         doc="""Synaptic coupling""")
 
-    J21 = NArray(
-        label=":math:`J_{21}`",
-        default=numpy.array([0.0497, ]),
+    Jrl = NArray(
+        label=":math:`J_{rl}`",
+        default=numpy.array([0.1137, ]),
         domain=Range(lo=0.0, hi=1.0),
         doc="""Synaptic coupling""")
+
+    J_N = NArray(
+        label=":math:`J_{N}`",
+        default=numpy.array([0.1137, ]),
+        domain=Range(lo=0.0, hi=1.0),
+        doc="""External synaptic coupling""")
 
     J_ext = NArray(
         label=":math:`J_{ext}`",
-        default=numpy.array([0.52, ]),
-        domain=Range(lo=0.0, hi=1.0),
-        doc="""Synaptic coupling""")
-=======
-        default=numpy.array([60., ]),
-        range=basic.Range(lo=50.0, hi=150.0),
-        doc="""[ms] Kinetic parameter. NMDA decay time constant.""")
-
-    tau_noise = arrays.FloatArray(
-        label=r":math:`\tau_{noise}`",
-        default=numpy.array([2., ]),
-        range=basic.Range(lo=1.0, hi=10.0),
-        doc="""[ms] Noise decay time constant.""",
-        order=-1)
-
-    Jll = arrays.FloatArray(
-        label=":math:`J_{ll}`",
-        default=numpy.array([0.3725, ]),
-        range=basic.Range(lo=0.0, hi=1.0),
-        doc="""Synaptic coupling""")
-
-    Jrr = arrays.FloatArray(
-        label=":math:`J_{rr}`",
-        default=numpy.array([0.3725, ]),
-        range=basic.Range(lo=0.0, hi=1.0),
-        doc="""Synaptic coupling""")
-
-    Jlr = arrays.FloatArray(
-        label=":math:`J_{lr}`",
-        default=numpy.array([0.1137, ]),
-        range=basic.Range(lo=0.0, hi=1.0),
-        doc="""Synaptic coupling""")
-
-    Jrl = arrays.FloatArray(
-        label=":math:`J_{rl}`",
-        default=numpy.array([0.1137, ]),
-        range=basic.Range(lo=0.0, hi=1.0),
-        doc="""Synaptic coupling""")
-
-    J_N = arrays.FloatArray(
-        label=":math:`J_{N}`",
-        default=numpy.array([0.1137, ]),
-        range=basic.Range(lo=0.0, hi=1.0),
-        doc="""External synaptic coupling""")
-
-    J_ext = arrays.FloatArray(
-        label=":math:`J_{ext}`",
         default=numpy.array([1.1e-3, ]),
-        range=basic.Range(lo=0.0, hi=0.01),
+        domain=Range(lo=0.0, hi=0.01),
         doc="""[nA/Hz] Synaptic coupling""")
->>>>>>> 9a83c727
 
     I_o = NArray(
         label=":math:`I_{o}`",
-<<<<<<< HEAD
-        default=numpy.array([0.3255, ]),
-        domain=Range(lo=0.0, hi=1.0),
-=======
         default=numpy.array([0.3297, ]),
-        range=basic.Range(lo=0.0, hi=1.0),
->>>>>>> 9a83c727
+        domain=Range(lo=0.0, hi=1.0),
         doc="""Effective external input""")
 
     sigma_noise = NArray(
         label=r":math:`\sigma_{noise}`",
-<<<<<<< HEAD
-        default=numpy.array([0.02, ]),
-        domain=Range(lo=0.0, hi=1.0),
-=======
         default=numpy.array([0.009, ]),
-        range=basic.Range(lo=0.0, hi=1.0),
->>>>>>> 9a83c727
+        domain=Range(lo=0.0, hi=1.0),
         doc="""Noise amplitude. Take this value into account for stochatic
         integration schemes.""")
 
     mu_o = NArray(
         label=r":math:`\mu_{0}`",
-<<<<<<< HEAD
-        default=numpy.array([0.03, ]),
-        domain=Range(lo=0.0, hi=1.0),
-        doc="""Stimulus amplitude""")
-=======
         default=numpy.array([30, ]),
-        range=basic.Range(lo=0.0, hi=50.0),
+        domain=Range(lo=0.0, hi=50.0),
         doc="""[Hz] Stimulus amplitude""")
->>>>>>> 9a83c727
 
     c = NArray(
         label=":math:`c`",
@@ -272,46 +189,29 @@
         doc="""[%].  Percentage coherence or motion strength. This parameter
         comes from experiments in MT cells.""")
 
-<<<<<<< HEAD
+    f = NArray(
+        label=":math:`f`",
+        default=numpy.array([1., ]),  # 0.45
+        domain=Range(lo=0.0, hi=100.0),
+        doc=""" Gain of MT firing rates""")
+
     state_variable_range = Final(
         {
-            "S1": numpy.array([0.0, 0.3]),
-            "S2": numpy.array([0.0, 0.3])
+            "Sl": numpy.array([0., 1.]),
+            "Sr": numpy.array([0., 1.])
         },
         label="State variable ranges [lo, hi]",
         doc="n/a"
-=======
-    f = arrays.FloatArray(
-        label=":math:`f`",
-        default=numpy.array([1., ]), #0.45
-        range=basic.Range(lo=0.0, hi=100.0),
-        doc=""" Gain of MT firing rates""")
-
-    state_variable_range = basic.Dict(
-        label="State variable ranges [lo, hi]",
-        default={"Sl": numpy.array([0., 1.]),
-                 "Sr": numpy.array([0., 1.])},
-        doc="n/a",
-        order=-1
->>>>>>> 9a83c727
     )
 
     variables_of_interest = List(
         of=str,
         label="Variables watched by Monitors",
-<<<<<<< HEAD
-        choices=("S1", "S2"),
-        default=("S1",),
+        choices=("Sl", "Sr"),
+        default=("Sl",),
         doc="""default state variables to be monitored""")
-=======
-        options=["Sl", "Sr"],
-        default=["Sl"],
-        select_multiple=True,
-        doc="""default state variables to be monitored""",
-        order=10)
 
     state_variables = ['Sl', 'Sr']
->>>>>>> 9a83c727
 
     def __init__(self, **kwargs):
         """
@@ -384,13 +284,9 @@
 
     #Initialise Models in their default state:
     WW = WongWang()
-<<<<<<< HEAD
-
-=======
     WW.c = 11
     WW.configure()
-        
->>>>>>> 9a83c727
+
     LOG.info("Model initialised in its default state without error...")
 
     LOG.info("Testing phase plane interactive ... ")
@@ -398,13 +294,8 @@
     # Check the Phase Plane
     from tvb.simulator.plot.phase_plane_interactive import PhasePlaneInteractive
     import tvb.simulator.integrators
-<<<<<<< HEAD
-
-    INTEGRATOR = tvb.simulator.integrators.HeunDeterministic(dt=2**-5)
-=======
         
     INTEGRATOR = tvb.simulator.integrators.HeunDeterministic(dt=0.1)
->>>>>>> 9a83c727
     ppi_fig = PhasePlaneInteractive(model=WW, integrator=INTEGRATOR)
     ppi_fig.show()
 
