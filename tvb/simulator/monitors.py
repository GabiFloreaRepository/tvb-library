# -*- coding: utf-8 -*-
#
#
#  TheVirtualBrain-Scientific Package. This package holds all simulators, and 
# analysers necessary to run brain-simulations. You can use it stand alone or
# in conjunction with TheVirtualBrain-Framework Package. See content of the
# documentation-folder for more details. See also http://www.thevirtualbrain.org
#
# (c) 2012-2017, Baycrest Centre for Geriatric Care ("Baycrest") and others
#
# This program is free software: you can redistribute it and/or modify it under the
# terms of the GNU General Public License as published by the Free Software Foundation,
# either version 3 of the License, or (at your option) any later version.
# This program is distributed in the hope that it will be useful, but WITHOUT ANY
# WARRANTY; without even the implied warranty of MERCHANTABILITY or FITNESS FOR A
# PARTICULAR PURPOSE.  See the GNU General Public License for more details.
# You should have received a copy of the GNU General Public License along with this
# program.  If not, see <http://www.gnu.org/licenses/>.
#
#
#   CITATION:
# When using The Virtual Brain for scientific publications, please cite it as follows:
#
#   Paula Sanz Leon, Stuart A. Knock, M. Marmaduke Woodman, Lia Domide,
#   Jochen Mersmann, Anthony R. McIntosh, Viktor Jirsa (2013)
#   The Virtual Brain: a simulator of primate brain network dynamics.
#   Frontiers in Neuroinformatics (7:10. doi: 10.3389/fninf.2013.00010)
#
#
"""
Monitors record significant values from the simulation. In their simplest form
they return all the simulated data, Raw(), directly subsampled data, SubSample()
spatially averaged temporally subsampled, GlobalAverage(), or temporally
averaged subsamples, TemporalAverage(). The more elaborate monitors instantiate
a physically realistic measurement process on the simulation, such as EEG, MEG,
and fMRI (BOLD).

Conversion of power of 2 sample-rates(Hz) to Monitor periods(ms)
::

    4096 Hz => 0.244140625 ms
    2048 Hz => 0.48828125 ms
    1024 Hz => 0.9765625 ms
     512 Hz => 1.953125 ms
     256 Hz => 3.90625 ms
     128 Hz => 7.8125 ms


.. moduleauthor:: Stuart A. Knock <Stuart@tvb.invalid>
.. moduleauthor:: Paula Sanz Leon <Paula@tvb.invalid>
.. moduleauthor:: Noelia Montejo <Noelia@tvb.invalid>
.. moduleauthor:: Marmaduke Woodman <marmaduke.woodman@univ-amu.fr>
.. moduleauthor:: Jan Fousek <izaak@mail.muni.cz>

"""
import abc

import abc
import numpy
<<<<<<< HEAD
from tvb.datatypes.time_series import (TimeSeries, TimeSeriesRegion,
    TimeSeriesEEG, TimeSeriesMEG, TimeSeriesSEEG, TimeSeriesSurface)
from tvb.simulator.common import get_logger
=======
from tvb.datatypes.time_series import (TimeSeries, TimeSeriesRegion, TimeSeriesEEG, TimeSeriesMEG, TimeSeriesSEEG,
                                       TimeSeriesSurface)
>>>>>>> ac94b249
from tvb.simulator import noise
import tvb.datatypes.sensors as sensors_module
from tvb.datatypes.sensors import SensorsEEG
from tvb.datatypes.region_mapping import RegionMapping
<<<<<<< HEAD
from tvb.datatypes.projections import (ProjectionMatrix,
    ProjectionSurfaceEEG, ProjectionSurfaceMEG, ProjectionSurfaceSEEG)
import tvb.datatypes.equations as equations
from tvb.simulator.common import iround, numpy_add_at
from tvb.basic.neotraits.api import HasTraits, Attr, NArray, Float, narray_describe
=======
from tvb.datatypes.projections import (ProjectionMatrix, ProjectionSurfaceEEG, ProjectionSurfaceMEG,
                                       ProjectionSurfaceSEEG)
import tvb.datatypes.equations as equations
from tvb.simulator.common import iround, numpy_add_at
from tvb.basic.neotraits.api import HasTraits, Attr, NArray, Float, narray_describe

>>>>>>> ac94b249


<<<<<<< HEAD


=======
>>>>>>> ac94b249
class Monitor(HasTraits):
    """
    Abstract base class for monitor implementations.
    """

<<<<<<< HEAD
    # list of class names not shown in UI
    _base_classes = ['Monitor', 'Projection', 'ProgressLogger']

    period = Float(
        label="Sampling period (ms)", # order = 10
        default=0.9765625, #ms. 0.9765625 => 1024Hz #ms, 0.5 => 2000Hz
=======
    period = Float(
        label="Sampling period (ms)",  # order = 10
        default=0.9765625,  # ms. 0.9765625 => 1024Hz #ms, 0.5 => 2000Hz
>>>>>>> ac94b249
        doc="""Sampling period in milliseconds, must be an integral multiple
        of integration-step size. As a guide: 2048 Hz => 0.48828125 ms ;  
        1024 Hz => 0.9765625 ms ; 512 Hz => 1.953125 ms.""")

    variables_of_interest = NArray(
        dtype=int,
        label="Model variables to watch",  # order=11,
        doc=("Indices of model's variables of interest (VOI) that this monitor should record. "
             "Note that the indices should start at zero, so that if a model offers VOIs V, W and "
             "V+W, and W is selected, and this monitor should record W, then the correct index is 0."),
        required=False)
<<<<<<< HEAD
        #order = -1
=======
>>>>>>> ac94b249

    istep = None
    dt = None
    voi = None
    _stock = numpy.empty([])

    def __str__(self):
        clsname = self.__class__.__name__
        return '%s(period=%f, voi=%s)' % (clsname, self.period, self.variables_of_interest.tolist())

    def config_for_sim(self, simulator):
        """Configure monitor for given simulator.

        Grab the Simulator's integration step size. Set the monitor's variables
        of interest based on the Monitor's 'variables_of_interest' attribute, if
        it was specified, otherwise use the 'variables_of_interest' specified 
        for the Model. Calculate the number of integration steps (isteps)
        between returns by the record method. This method is called from within
        the the Simulator's configure() method.

        """
        self.dt = simulator.integrator.dt
        self.istep = iround(self.period / self.dt)
        self.voi = self.variables_of_interest
        if self.voi is None or self.voi.size == 0:
            self.voi = numpy.r_[:len(simulator.model.variables_of_interest)]

    def record(self, step, observed):
        """Record a sample of the observed state at given step.

        This is a final method called by the simulator to obtain samples from a
        monitor instance. Monitor subclasses should not override this method, but
        rather implement the `sample` method.

        """
        return self.sample(step, observed)

    @abc.abstractmethod
    def sample(self, step, state):
        """
        This method provides monitor output, and should be overridden by subclasses.

        """

    def create_time_series(self, connectivity=None, surface=None, region_map=None, region_volume_map=None):
        """
        Create a time series instance that will be populated by this monitor
        :param surface: if present a TimeSeriesSurface is returned
        :param connectivity: if present a TimeSeriesRegion is returned
        Otherwise a plain TimeSeries will be returned
        """
        if surface is not None:
            return TimeSeriesSurface(surface=surface.region_mapping_data.surface,
                                     sample_period=self.period,
                                     title='Surface ' + self.__class__.__name__)
        if connectivity is not None:
            return TimeSeriesRegion(connectivity=connectivity,
                                    region_mapping=region_map,
                                    region_mapping_volume=region_volume_map,
                                    sample_period=self.period,
                                    title='Regions ' + self.__class__.__name__)

        return TimeSeries(sample_period=self.period,
                          title=' ' + self.__class__.__name__)


class Raw(Monitor):
    """
    A monitor that records the output raw data from a tvb simulation:
    It collects:

        - all state variables and modes from class :Model:
        - all nodes of a region or surface based 
        - all the integration time steps

    """
    _ui_name = "Raw recording"

    period = Float(default=0.0, label="Sampling period is ignored for Raw Monitor")
    # order = -1

    variables_of_interest = NArray(
        dtype=int,
        label="Raw Monitor sees all!!! Resistance is futile...",
        required=False)
    # order = -1

    def config_for_sim(self, simulator):
        if self.period != simulator.integrator.dt:
            self.log.debug('Raw period not equal to integration time step, overriding')
        self.period = simulator.integrator.dt
        super(Raw, self).config_for_sim(simulator)
        self.istep = 1
        self.voi = numpy.arange(len(simulator.model.variables_of_interest))

    def sample(self, step, state):
        time = step * self.dt
        return [time, state]


class SubSample(Monitor):
    """
    Sub-samples or decimates the solution in time.

    """
    _ui_name = "Temporally sub-sample"

    def sample(self, step, state):
        if step % self.istep == 0:
            time = step * self.dt
            return [time, state[self.voi, :]]


class SpatialAverage(Monitor):
    """
    Monitors the averaged value for the models variable of interest over sets of
    nodes -- defined by spatial_mask. This is primarily intended for use with
    surface simulations, with a default behaviour, when no spatial_mask is
    specified, of using surface.region_mapping in order to reduce a surface
    simulation back to a single average timeseries for each region in the
    associated Connectivity. However, any vector of length nodes containing
    integers, from a set contiguous from zero, specifying the new grouping to
    which each node belongs should work.

    Additionally, this monitor temporally sub-samples the simulation every `istep` 
    integration steps.

    """
    _ui_name = "Spatial average with temporal sub-sample"

    spatial_mask = NArray(  #TODO: Check it's a vector of length Nodes (like region mapping for surface)
        dtype=int,
        label="An index mask of nodes into areas",
        required=False,
        doc="""A vector of length==nodes that assigns an index to each node
            specifying the "region" to which it belongs. The default usage is
            for mapping a surface based simulation back to the regions used in 
            its `Long-range Connectivity.`""")

    default_mask = Attr(
        str,
        choices=("cortical", "hemispheres"),
        default="hemispheres",
        label="Default Mask",
        doc=("Fallback in case spatial mask is none and no surface provided" 
             "to use either connectivity hemispheres or cortical attributes."))
        # order = -1)

    def config_for_sim(self, simulator):

        # initialize base attributes
        super(SpatialAverage, self).config_for_sim(simulator)
        self.is_default_special_mask = False

        # setup given spatial mask or default to region mapping
        if self.spatial_mask is None:
            self.is_default_special_mask = True
            if not (simulator.surface is None):
                self.spatial_mask = simulator.surface.region_mapping
            else:
                conn = simulator.connectivity
                if self.default_mask[0] == 'cortical':
                    if conn is not None and conn.cortical is not None and conn.cortical.size > 0:
                        ## Use as spatial-mask cortical/non cortical areas
                        self.spatial_mask = numpy.array([int(c) for c in conn.cortical])
                    else:
                        msg = "Must fill Spatial Mask parameter for non-surface simulations when using SpatioTemporal monitor!"
                        raise Exception(msg)
                if self.default_mask[0] == 'hemispheres':
                    if conn is not None and conn.hemispheres is not None and conn.hemispheres.size > 0:
                        ## Use as spatial-mask left/right hemisphere
                        self.spatial_mask = numpy.array([int(h) for h in conn.hemispheres])
                    else:
                        msg = "Must fill Spatial Mask parameter for non-surface simulations when using SpatioTemporal monitor!"
                        raise Exception(msg)

        number_of_nodes = simulator.number_of_nodes
        if self.spatial_mask.size != number_of_nodes:
            msg = "spatial_mask must be a vector of length number_of_nodes."
            raise Exception(msg)

        areas = numpy.unique(self.spatial_mask)
        number_of_areas = len(areas)
        if not numpy.all(areas == numpy.arange(number_of_areas)):
            msg = ("Areas in the spatial_mask must be specified as a "
                    "contiguous set of indices starting from zero.")
            raise Exception(msg)

<<<<<<< HEAD
        LOG.debug("spatial_mask")
        LOG.debug(narray_describe(self.spatial_mask))
        spatial_sum = numpy.zeros((number_of_nodes, number_of_areas))
        spatial_sum[numpy.arange(number_of_nodes), self.spatial_mask] = 1
        spatial_sum = spatial_sum.T
        LOG.debug("spatial_sum")
        LOG.debug(narray_describe(spatial_sum))
        nodes_per_area = numpy.sum(spatial_sum, axis=1)[:, numpy.newaxis]
        self.spatial_mean = spatial_sum / nodes_per_area
        LOG.debug("spatial_mean")
        LOG.debug(narray_describe(self.spatial_mean))
=======
        self.log.debug("spatial_mask")
        self.log.debug(narray_describe(self.spatial_mask))
        spatial_sum = numpy.zeros((number_of_nodes, number_of_areas))
        spatial_sum[numpy.arange(number_of_nodes), self.spatial_mask] = 1
        spatial_sum = spatial_sum.T
        self.log.debug("spatial_sum")
        self.log.debug(narray_describe(spatial_sum))
        nodes_per_area = numpy.sum(spatial_sum, axis=1)[:, numpy.newaxis]
        self.spatial_mean = spatial_sum / nodes_per_area
        self.log.debug("spatial_mean")
        self.log.debug(narray_describe(self.spatial_mean))
>>>>>>> ac94b249


    def sample(self, step, state):
        if step % self.istep == 0:
            time = step * self.dt
            monitored_state = numpy.dot(self.spatial_mean, state[self.voi, :])
            return [time, monitored_state.transpose((1, 0, 2))]

    def create_time_series(self, connectivity=None, surface=None,
                           region_map=None, region_volume_map=None):
        if self.is_default_special_mask:
            return TimeSeriesRegion(sample_period=self.period,
                                    region_mapping=region_map,
                                    region_mapping_volume=region_volume_map,
                                    title='Regions ' + self.__class__.__name__,
                                    connectivity=connectivity)
        else:
            # mask does not correspond to the number of regions
            # let the parent create a plain TimeSeries
            return super(SpatialAverage, self).create_time_series()


class GlobalAverage(Monitor):
    """
    Monitors the averaged value for the model's variables of interest over all
    the nodes at each sampling period. This mainly exists as a "convenience"
    monitor for quickly checking the "global" state of a simulation.

    """
    _ui_name = "Global average"

    def sample(self, step, state):
        """Records if integration step corresponds to sampling period."""
        if step % self.istep == 0:
            time = step * self.dt
            data = numpy.mean(state[self.voi, :], axis=1)[:, numpy.newaxis, :]
            return [time, data]

    def create_time_series(self, connectivity=None, surface=None,
                           region_map=None, region_volume_map=None):
        # ignore connectivity and surface and let parent create a TimeSeries
        return super(GlobalAverage, self).create_time_series()


class TemporalAverage(Monitor):
    """
    Monitors the averaged value for the model's variable/s of interest over all
    the nodes at each sampling period. Time steps that are not modulo ``istep``
    are stored temporarily in the ``_stock`` attribute and then that temporary
    store is averaged and returned when time step is modulo ``istep``.

    """
    _ui_name = "Temporal average"

    def config_for_sim(self, simulator):
        super(TemporalAverage, self).config_for_sim(simulator)
        stock_size = (self.istep, self.voi.shape[0],
                      simulator.number_of_nodes,
                      simulator.model.number_of_modes)
        self.log.debug("Temporal average stock_size is %s" % (str(stock_size), ))
        self._stock = numpy.zeros(stock_size)


    def sample(self, step, state):
        """
        Records if integration step corresponds to sampling period, Otherwise
        just update the monitor's stock. When the step corresponds to the sample
        period, the ``_stock`` is averaged over time for return. 

        """
        self._stock[((step % self.istep) - 1), :] = state[self.voi]
        if step % self.istep == 0:
            avg_stock = numpy.mean(self._stock, axis=0)
            time = (step - self.istep / 2.0) * self.dt
            return [time, avg_stock]


# mhtodo: this is not a proper superclass but a mixin, it refers to fields that don't exist

class Projection(Monitor):
    "Base class monitor providing lead field suppport."
    _ui_name = "Projection matrix"

    region_mapping = Attr(
        RegionMapping,
        required=False,
        label="region mapping",  #order=3,
        doc="A region mapping specifies how vertices of a surface correspond to given regions in the"
            " connectivity. For iEEG/EEG/MEG monitors, this must be specified when performing a region"
            " simulation but is optional for a surface simulation.")

    obsnoise = Attr(
        noise.Noise,
        label="Observation Noise",
        default=noise.Additive(),
        required=False,
        doc="""The monitor's noise source. It incorporates its
        own instance of Numpy's RandomState.""")

    @staticmethod
    def oriented_gain(gain, orient):
        "Apply orientations to gain matrix."
        return (gain.reshape((gain.shape[0], -1, 3)) * orient).sum(axis=-1)

    @classmethod
    def _projection_class(cls):
        if hasattr(cls, 'projection'):
            return cls.projection.field_type
        else:
            return ProjectionMatrix

    @classmethod
    def from_file(cls, sensors_fname, projection_fname, rm_f_name="regionMapping_16k_76.txt",
                  period=1e3/1024.0, **kwds):
        """
        Build Projection-based monitor from sensors and projection files, and
        any extra keyword arguments are passed to the monitor class constructor.

        """
        result = cls(period=period, **kwds)
        result.sensors = cls.sensors.field_type.from_file(sensors_fname)
        result.projection = cls._projection_class().from_file(projection_fname)
        result.region_mapping = RegionMapping.from_file(rm_f_name)
        return result

    def analytic(self, loc, ori):
        "Construct analytic or default set of spatial filters for simulation."
        # this will not be implemented but kept for API uniformity
        raise NotImplementedError(
            "No general purpose analytic formula available for spatial "
            "projection matrices. Please select an appropriate projection "
            "matrix."
        )

    def config_for_sim(self, simulator):
        "Configure projection matrix monitor for given simulation."

        super(Projection, self).config_for_sim(simulator)
        self._sim = simulator
        if hasattr(self, 'sensors'):
            self.sensors.configure()

        # handle observation noise and configure white/coloured noise
        # pass in access to the: i) dt and ii) sample shape
        if self.obsnoise is not None:
            # configure the noise level
            if self.obsnoise.ntau > 0.0:
                noiseshape = self.sensors.labels[:,numpy.newaxis].shape
                self.obsnoise.configure_coloured(dt=self.dt, shape=noiseshape)
            else:
                self.obsnoise.configure_white(dt=self.dt)

        # handle region vs simulation, analytic vs numerical proj, cortical vs subcortical.
        # setup convenient locals
        surf = simulator.surface
        conn = simulator.connectivity
        using_cortical_surface = surf is not None
        if using_cortical_surface:
            non_cortical_indices, = numpy.where(numpy.bincount(surf.region_mapping) == 1)
            self.rmap = surf.region_mapping
        else:
            # assume all cortical if no info
            if conn.cortical.size == 0:
                conn.cortical = numpy.array([True] * conn.weights.shape[0])
            non_cortical_indices, = numpy.where(~conn.cortical)
            if self.region_mapping is None:
                raise Exception("Please specify a region mapping on the EEG/MEG/iEEG monitor when "
                                "performing a region simulation.")
            else:
                self.rmap = self.region_mapping

            self.log.debug('Projection used in region sim has %d non-cortical regions', non_cortical_indices.size)

        have_subcortical = len(non_cortical_indices) > 0

        # determine source space
        if using_cortical_surface:
            sources = {'loc': surf.vertices, 'ori': surf.vertex_normals}
        else:
            sources = {'loc': conn.centres[conn.cortical], 'ori': conn.orientations[conn.cortical]}

        # compute analytic if not provided
        if not hasattr(self, 'projection'):
<<<<<<< HEAD
            LOG.debug('Precomputed projection not unavailable using analytic approximation.')
=======
            self.log.debug('Precomputed projection not unavailable using analytic approximation.')
>>>>>>> ac94b249
            self.gain = self.analytic(**sources)

        # reduce to region lead field if region sim
        if not using_cortical_surface and self.gain.shape[1] == self.rmap.size:
            gain = numpy.zeros((self.gain.shape[0], conn.number_of_regions))
            numpy_add_at(gain.T, self.rmap, self.gain.T)
            self.log.debug('Region mapping gain shape %s to %s', self.gain.shape, gain.shape)
            self.gain = gain

        # append analytic sub-cortical to lead field
        if have_subcortical:
            # need matrix of shape (proj.shape[0], len(sc_ind))
            src = conn.centres[non_cortical_indices], conn.orientations[non_cortical_indices]
            self.gain = numpy.hstack((self.gain, self.analytic(*src)))
            self.log.debug('Added subcortical analytic gain, for final shape %s', self.gain.shape)

        if self.sensors.usable is not None and not self.sensors.usable.all():
            mask_unusable = ~self.sensors.usable
            self.gain[mask_unusable] = 0.0
            self.log.debug('Zeroed gain coefficients for %d unusable sensors', mask_unusable.sum())

        # unconditionally zero NaN elements; framework not prepared for NaNs.
        nan_mask = numpy.isfinite(self.gain).all(axis=1)
        self.gain[~nan_mask] = 0.0
        self.log.debug('Zeroed %d NaN gain coefficients', nan_mask.sum())

        # attrs used for recording
        self._state = numpy.zeros((self.gain.shape[0], len(self.voi)))
        self._period_in_steps = int(self.period / self.dt)
        self.log.debug('State shape %s, period in steps %s', self._state.shape, self._period_in_steps)

        self.log.info('Projection configured gain shape %s', self.gain.shape)


    def configure(self, *args, **kwargs):
        self.sensors.configure()



    def configure(self, *args, **kwargs):
        self.sensors.configure()


    def sample(self, step, state):
        "Record state, returning sample at sampling frequency / period."
        self._state += self.gain.dot(state[self.voi].sum(axis=-1).T)
        if step % self._period_in_steps == 0:
            time = (step - self._period_in_steps / 2.0) * self.dt
            sample = self._state.copy() / self._period_in_steps

            # add observation noise if available
            if self.obsnoise is not None:
                sample += self.obsnoise.generate(shape=sample.shape)

            self._state[:] = 0.0
            return time, sample.T[..., numpy.newaxis] # for compatibility

    _gain = None

    @property
    def gain(self):
        if self._gain is None:
            self._gain = self.projection.projection_data
        return self._gain

    @gain.setter
    def gain(self, new_gain):
        self._gain = new_gain

    _rmap = None

    def _reg_map_data(self, reg_map):
        return getattr(reg_map, 'array_data', reg_map)

    @property
    def rmap(self):
        "Normalize obtaining reg map vector over various possibilities."
        if self._rmap is None:
            self._rmap = self._reg_map_data(self.region_mapping)
        return self._rmap

    @rmap.setter
    def rmap(self, reg_map):
        if self._rmap is not None:
            self._rmap = self._reg_map_data(self.region_mapping)



class EEG(Projection):
    """
    Forward solution monitor for electroencephalogy (EEG). If a
    precomputed lead field is not available, a single sphere analytic
    formula due to Sarvas 1987 is used.

    **References**:

    .. [Sarvas_1987] Sarvas, J., *Basic mathematical and electromagnetic
        concepts of the biomagnetic inverse problem*, Physics in Medicine and
        Biology, 1987.

    """
    _ui_name = "EEG"

    projection = Attr(
        ProjectionSurfaceEEG,
        default=None, label='Projection matrix',  #order=2,
        doc='Projection matrix to apply to sources.')

    reference = Attr(
        str, required=False,
        label="EEG Reference",  #order=5,
        doc='EEG Electrode to be used as reference, or "average" to '
            'apply an average reference. If none is provided, the '
            'produced time-series are the idealized or reference-free.')

    sensors = Attr(SensorsEEG, required=True, label="EEG Sensors",  #order=1,
                   doc='Sensors to use for this EEG monitor')

    sigma = Float(
        default=1.0,  #order=4,
        label="Conductivity (w/o projection)",
        doc='When a projection matrix is not used, this provides '
            'the value of conductivity in the formula for the single '
            'sphere approximation of the head (Sarvas 1987).')


    @classmethod
    def from_file(cls, sensors_fname='eeg_brainstorm_65.txt', projection_fname='projection_eeg_65_surface_16k.npy', **kwargs):
        return Projection.from_file.__func__(cls, sensors_fname, projection_fname, **kwargs)

    def config_for_sim(self, simulator):
        super(EEG, self).config_for_sim(simulator)
        self._ref_vec = numpy.zeros((self.sensors.number_of_sensors, ))
        if self.reference:
            if self.reference.lower() != 'average':
                sensor_names = self.sensors.labels.tolist()
                self._ref_vec[sensor_names.index(self.reference)] = 1.0
            else:
                self._ref_vec[:] = 1.0 / self.sensors.number_of_sensors
        self._ref_vec_mask = numpy.isfinite(self.gain).all(axis=1)
        self._ref_vec = self._ref_vec[self._ref_vec_mask]

    def analytic(self, loc, ori):
        "Equation 12 of [Sarvas_1987]_"
        # r => sensor positions
        # r_0 => source positions
        # a => vector from sources_to_sensor
        # Q => source unit vectors
        r_0, Q = loc, ori
        center = numpy.mean(r_0, axis=0)[numpy.newaxis, ]
        radius = 1.05125 * max(numpy.sqrt(numpy.sum((r_0 - center)**2, axis=1)))
        loc = self.sensors.locations.copy()
        sen_dis = numpy.sqrt(numpy.sum((loc)**2, axis=1))
        loc = loc / sen_dis[:, numpy.newaxis] * radius + center
        V_r = numpy.zeros((loc.shape[0], r_0.shape[0]))
        for sensor_k in numpy.arange(loc.shape[0]):
            a = loc[sensor_k, :] - r_0
            na = numpy.sqrt(numpy.sum(a**2, axis=1))[:, numpy.newaxis]
            V_r[sensor_k, :] = numpy.sum(Q * (a / na**3), axis=1 ) / (4.0 * numpy.pi * self.sigma)
        return V_r

    def sample(self, step, state):
        maybe_sample = super(EEG, self).sample(step, state)
        if maybe_sample is not None:
            time, sample = maybe_sample
            sample -= self._ref_vec.dot(sample[:, self._ref_vec_mask])[:, numpy.newaxis]
            return time, sample.reshape((state.shape[0], -1, 1))

    def create_time_series(self, connectivity=None, surface=None,
                           region_map=None, region_volume_map=None):
        return TimeSeriesEEG(sensors=self.sensors,
                             sample_period=self.period,
                             title=' ' + self.__class__.__name__)


class MEG(Projection):
    "Forward solution monitor for magnetoencephalography (MEG)."
    _ui_name = "MEG"

    projection = Attr(
        ProjectionSurfaceMEG,
        default=None, label='Projection matrix', # order=2,
        doc='Projection matrix to apply to sources.')

    sensors = Attr(
        sensors_module.SensorsMEG,
        label = "MEG Sensors",
        default = None,
        required = True,  #order=1,
        doc="The set of MEG sensors for which the forward solution will be calculated.")


    @classmethod
    def from_file(cls, sensors_fname='meg_brainstorm_276.txt',
                   projection_fname='projection_meg_276_surface_16k.npy', **kwargs):
        return Projection.from_file.__func__(cls, sensors_fname, projection_fname, **kwargs)

    def analytic(self, loc, ori):
        """Compute single sphere analytic form of MEG lead field.
        Equation 25 of [Sarvas_1987]_."""
        # the magnetic constant = 1.25663706 × 10-6 m kg s-2 A-2  (H/m)
        mu_0 = 1.25663706e-6 #mH/mm
        # r => sensor positions
        # r_0 => source positions
        # a => vector from sources_to_sensor
        # Q => source unit vectors
        r_0, Q = loc, ori
        centre = numpy.mean(r_0, axis=0)[numpy.newaxis, :]
        radius = 1.01 * max(numpy.sqrt(numpy.sum((r_0 - centre)**2, axis=1)))
        sensor_locations = self.sensors.locations.copy()
        sen_dis = numpy.sqrt(numpy.sum((sensor_locations)**2, axis=1))
        sensor_locations = sensor_locations / sen_dis[:, numpy.newaxis]
        sensor_locations = sensor_locations * radius
        sensor_locations = sensor_locations + centre
        B_r = numpy.zeros((sensor_locations.shape[0], r_0.shape[0], 3))
        for sensor_k in numpy.arange(sensor_locations.shape[0]):
            a = sensor_locations[sensor_k,:] - r_0
            na = numpy.sqrt(numpy.sum(a**2, axis=1))[:, numpy.newaxis]
            rsk = sensor_locations[sensor_k,:][numpy.newaxis, :]
            nr = numpy.sqrt(numpy.sum(rsk**2, axis=1))[:, numpy.newaxis]

            F = a * (nr * a + nr**2 - numpy.sum(r_0 * rsk, axis=1)[:, numpy.newaxis])
            adotr = numpy.sum((a / na) * rsk, axis=1)[:, numpy.newaxis]
            delF = ((na**2 / nr + adotr + 2.0 * na + 2.0 * nr) * rsk -
                    (a + 2.0 * nr + adotr * r_0))

            B_r[sensor_k, :] = ((mu_0 / (4.0 * numpy.pi * F**2)) *
                                (numpy.cross(F * Q, r_0) - numpy.sum(numpy.cross(Q, r_0) *
                                                                     (rsk * delF), axis=1)[:, numpy.newaxis]))
        return numpy.sqrt(numpy.sum(B_r**2, axis=2))

    def create_time_series(self, connectivity=None, surface=None,
                           region_map=None, region_volume_map=None):
        return TimeSeriesMEG(sensors=self.sensors,
                             sample_period=self.period,
                             title=' ' + self.__class__.__name__)


class iEEG(Projection):
    "Forward solution for intracranial EEG (not ECoG!)."

    _ui_name = "Intracerebral / Stereo EEG"

    projection = Attr(
        ProjectionSurfaceSEEG,
        default=None, label='Projection matrix',  #order=2,
        doc='Projection matrix to apply to sources.')

    sigma = Float(label="conductivity", default=1.0)  #, order=4)

    sensors = Attr(
        sensors_module.SensorsInternal,
        label="Internal brain sensors", default=None, required=True,  #order=1,
        doc="The set of SEEG sensors for which the forward solution will be calculated.")


    @classmethod
    def from_file(cls, sensors_fname='seeg_588.txt',
                   projection_fname='projection_seeg_588_surface_16k.npy', **kwargs):
        return Projection.from_file.__func__(cls, sensors_fname, projection_fname, **kwargs)

    def analytic(self, loc, ori):
        """Compute the projection matrix -- simple distance weight for now.
        Equation 12 from sarvas1987basic (point dipole in homogeneous space):
          V(r) = 1/(4*pi*\sigma)*Q*(r-r_0)/|r-r_0|^3
        """
        r_0, Q = loc, ori
        V_r = numpy.zeros((self.sensors.locations.shape[0], r_0.shape[0]))
        for sensor_k in numpy.arange(self.sensors.locations.shape[0]):
            a = self.sensors.locations[sensor_k, :] - r_0
            na = numpy.sqrt(numpy.sum(a ** 2, axis=1))[:, numpy.newaxis]
            V_r[sensor_k, :] = numpy.sum(Q * (a / na ** 3), axis=1) / (4.0 * numpy.pi * self.sigma)
        return V_r

    def create_time_series(self, connectivity=None, surface=None,
                           region_map=None, region_volume_map=None):
        return TimeSeriesSEEG(sensors=self.sensors,
                              sample_period=self.period,
                              title=' ' + self.__class__.__name__)


class Bold(Monitor):
    """

    Base class for the Bold monitor.

    **Attributes**

        hrf_kernel: the haemodynamic response function (HRF) used to compute
                    the BOLD (Blood Oxygenation Level Dependent) signal.

        length    : duration of the hrf in seconds.

        period    : the monitor's period

    **References**:

    .. [B_1997] Buxton, R. and Frank, L., *A Model for the Coupling between
        Cerebral Blood Flow and Oxygen Metabolism During Neural Stimulation*,
        17:64-72, 1997.

    .. [Fr_2000] Friston, K., Mechelli, A., Turner, R., and Price, C., *Nonlinear
        Responses in fMRI: The Balloon Model, Volterra Kernels, and Other
        Hemodynamics*, NeuroImage, 12, 466 - 477, 2000.

    .. [Bo_1996] Geoffrey M. Boynton, Stephen A. Engel, Gary H. Glover and David
        J. Heeger (1996). Linear Systems Analysis of Functional Magnetic Resonance
        Imaging in Human V1. J Neurosci 16: 4207-4221

    .. [Po_2000] Alex Polonsky, Randolph Blake, Jochen Braun and David J. Heeger
        (2000). Neuronal activity in human primary visual cortex correlates with
        perception during binocular rivalry. Nature Neuroscience 3: 1153-1159

    .. [Gl_1999] Glover, G. *Deconvolution of Impulse Response in Event-Related BOLD fMRI*.
        NeuroImage 9, 416-429, 1999.

    .. note:: gamma and polonsky are based on the nitime implementation
              http://nipy.org/nitime/api/generated/nitime.fmri.hrf.html

    .. note:: see Tutorial_Exploring_The_Bold_Monitor

    """
    _ui_name = "BOLD"

    period = Float(
        label="Sampling period (ms)",
        default=2000.0,
        doc="""For the BOLD monitor, sampling period in milliseconds must be
        an integral multiple of 500. Typical measurment interval (repetition
        time TR) is between 1-3 s. If TR is 2s, then Bold period is 2000ms.""")

    hrf_kernel = Attr(
        equations.HRFKernelEquation,
        label="Haemodynamic Response Function",
        default=equations.FirstOrderVolterra(),
        required=True,
        doc="""A tvb.datatypes.equation object which describe the haemodynamic
        response function used to compute the BOLD signal.""")

    hrf_length = Float(
        label="Duration (ms)",
        default=20000.,
        doc= """Duration of the hrf kernel""",)
        #order=-1)

    _interim_period = None
    _interim_istep = None
    _interim_stock = None
    _stock_steps = None
    _stock_time = None
    _stock_sample_rate = 2 ** -2
    hemodynamic_response_function = None

    def compute_hrf(self):
        """
        Compute the hemodynamic response function.

        """
        self._stock_sample_rate = 2.0**-2 #/ms    # NOTE: An integral multiple of dt
        magic_number = self.hrf_length #* 0.8      # truncates G, volterra kernel, once ~zero
        #Length of history needed for convolution in steps @ _stock_sample_rate
        required_history_length = self._stock_sample_rate * magic_number # 3840 for tau_s=0.8
        self._stock_steps = numpy.ceil(required_history_length).astype(int)
        stock_time_max    = magic_number/1000.0                                # [s]
        stock_time_step   = stock_time_max / self._stock_steps                 # [s]
        self._stock_time  = numpy.arange(0.0, stock_time_max, stock_time_step) # [s]
        self.log.debug("Bold requires %d steps for HRF kernel convolution", self._stock_steps)
        #Compute the HRF kernel
        G = self.hrf_kernel.evaluate(self._stock_time)
        #Reverse it, need it into the past for matrix-multiply of stock
        G = G[::-1]
        self.hemodynamic_response_function = G[numpy.newaxis, :]
        #Interim stock configuration
        self._interim_period = 1.0 / self._stock_sample_rate #period in ms
        self._interim_istep = int(round(self._interim_period / self.dt)) # interim period in integration time steps
        self.log.debug('Bold HRF shape %s, interim period & istep %d & %d',
                  self.hemodynamic_response_function.shape, self._interim_period, self._interim_istep)

    def config_for_sim(self, simulator):
        super(Bold, self).config_for_sim(simulator)
        self.compute_hrf()
        sample_shape = self.voi.shape[0], simulator.number_of_nodes, simulator.model.number_of_modes
        self._interim_stock = numpy.zeros((self._interim_istep,) + sample_shape)
        self.log.debug("BOLD inner buffer %s %.2f MB" % (
            self._interim_stock.shape, self._interim_stock.nbytes/2**20))
        self._stock = numpy.zeros((self._stock_steps,) + sample_shape)
        self.log.debug("BOLD outer buffer %s %.2f MB" % (
            self._stock.shape, self._stock.nbytes/2**20))


    def sample(self, step, state):
        # Update the interim-stock at every step
        self._interim_stock[((step % self._interim_istep) - 1), :] = state[self.voi, :]
        # At stock's period update it with the temporal average of interim-stock
        if step % self._interim_istep == 0:
            avg_interim_stock = numpy.mean(self._interim_stock, axis=0)
            self._stock[((step//self._interim_istep % self._stock_steps) - 1), :] = avg_interim_stock
        # At the monitor's period, apply the heamodynamic response function to
        # the stock and return the resulting BOLD signal.
        if step % self.istep == 0:
            time = step * self.dt
            hrf = numpy.roll(self.hemodynamic_response_function,
                             ((step//self._interim_istep % self._stock_steps) - 1),
                             axis=1)
            if isinstance(self.hrf_kernel, equations.FirstOrderVolterra):
                k1_V0 = self.hrf_kernel.parameters["k_1"] * self.hrf_kernel.parameters["V_0"]
                bold = (numpy.dot(hrf, self._stock.transpose((1, 2, 0, 3))) - 1.0) * k1_V0
            else:
                bold = numpy.dot(hrf, self._stock.transpose((1, 2, 0, 3)))
            bold = bold.reshape(self._stock.shape[1:])
            return [time, bold]


class BoldRegionROI(Bold):
    """
    The BoldRegionROI monitor assumes that it is being used on a surface and
    uses the region mapping of the surface to generate regional signals which
    are the spatial average of all vertices in the region.

    This was originated to compare the results of a Bold monitor with a
    region level simulation with that of an otherwise identical surface
    simulation.

    """
    _ui_name = "BOLD Region ROI (only with surface)"

    def config_for_sim(self, simulator):
        super(BoldRegionROI, self).config_for_sim(simulator)
        self.region_mapping = simulator.surface.region_mapping

    def sample(self, step, state, array=numpy.array):
        result = super(BoldRegionROI, self).sample(step, state)
        if result:
            t, data = result
            # TODO use reduceat
            return [t, array([data.flat[self.region_mapping==i].mean()
                              for i in range(self.region_mapping.max())])]
        else:
            return None


class ProgressLogger(Monitor):
    "Logs progress of simulation; only for use in console scripts."

    def __init__(self, **kwargs):
        super(ProgressLogger, self).__init__(**kwargs)

    def config_for_sim(self, simulator):
        self._dt = simulator.integrator.dt
        self._istep = int(self.period / self._dt)

    def record(self, step, state):
        try:
            self._last_step
        except:
            self._last_step = step
        if (step - self._last_step) % self._istep == 0:
<<<<<<< HEAD
            self.logger.info('step %d time %.4f s', step, step * self._dt / 1e3)
=======
            self.log.info('step %d time %.4f s', step, step * self._dt / 1e3)
>>>>>>> ac94b249

    def sample(self, step, state):
        raise NotImplementedError<|MERGE_RESOLUTION|>--- conflicted
+++ resolved
@@ -53,60 +53,31 @@
 .. moduleauthor:: Jan Fousek <izaak@mail.muni.cz>
 
 """
-import abc
 
 import abc
 import numpy
-<<<<<<< HEAD
-from tvb.datatypes.time_series import (TimeSeries, TimeSeriesRegion,
-    TimeSeriesEEG, TimeSeriesMEG, TimeSeriesSEEG, TimeSeriesSurface)
-from tvb.simulator.common import get_logger
-=======
 from tvb.datatypes.time_series import (TimeSeries, TimeSeriesRegion, TimeSeriesEEG, TimeSeriesMEG, TimeSeriesSEEG,
                                        TimeSeriesSurface)
->>>>>>> ac94b249
 from tvb.simulator import noise
 import tvb.datatypes.sensors as sensors_module
 from tvb.datatypes.sensors import SensorsEEG
 from tvb.datatypes.region_mapping import RegionMapping
-<<<<<<< HEAD
-from tvb.datatypes.projections import (ProjectionMatrix,
-    ProjectionSurfaceEEG, ProjectionSurfaceMEG, ProjectionSurfaceSEEG)
-import tvb.datatypes.equations as equations
-from tvb.simulator.common import iround, numpy_add_at
-from tvb.basic.neotraits.api import HasTraits, Attr, NArray, Float, narray_describe
-=======
 from tvb.datatypes.projections import (ProjectionMatrix, ProjectionSurfaceEEG, ProjectionSurfaceMEG,
                                        ProjectionSurfaceSEEG)
 import tvb.datatypes.equations as equations
 from tvb.simulator.common import iround, numpy_add_at
 from tvb.basic.neotraits.api import HasTraits, Attr, NArray, Float, narray_describe
 
->>>>>>> ac94b249
-
-
-<<<<<<< HEAD
-
-
-=======
->>>>>>> ac94b249
+
+
 class Monitor(HasTraits):
     """
     Abstract base class for monitor implementations.
     """
 
-<<<<<<< HEAD
-    # list of class names not shown in UI
-    _base_classes = ['Monitor', 'Projection', 'ProgressLogger']
-
-    period = Float(
-        label="Sampling period (ms)", # order = 10
-        default=0.9765625, #ms. 0.9765625 => 1024Hz #ms, 0.5 => 2000Hz
-=======
     period = Float(
         label="Sampling period (ms)",  # order = 10
         default=0.9765625,  # ms. 0.9765625 => 1024Hz #ms, 0.5 => 2000Hz
->>>>>>> ac94b249
         doc="""Sampling period in milliseconds, must be an integral multiple
         of integration-step size. As a guide: 2048 Hz => 0.48828125 ms ;  
         1024 Hz => 0.9765625 ms ; 512 Hz => 1.953125 ms.""")
@@ -118,10 +89,6 @@
              "Note that the indices should start at zero, so that if a model offers VOIs V, W and "
              "V+W, and W is selected, and this monitor should record W, then the correct index is 0."),
         required=False)
-<<<<<<< HEAD
-        #order = -1
-=======
->>>>>>> ac94b249
 
     istep = None
     dt = None
@@ -310,19 +277,6 @@
                     "contiguous set of indices starting from zero.")
             raise Exception(msg)
 
-<<<<<<< HEAD
-        LOG.debug("spatial_mask")
-        LOG.debug(narray_describe(self.spatial_mask))
-        spatial_sum = numpy.zeros((number_of_nodes, number_of_areas))
-        spatial_sum[numpy.arange(number_of_nodes), self.spatial_mask] = 1
-        spatial_sum = spatial_sum.T
-        LOG.debug("spatial_sum")
-        LOG.debug(narray_describe(spatial_sum))
-        nodes_per_area = numpy.sum(spatial_sum, axis=1)[:, numpy.newaxis]
-        self.spatial_mean = spatial_sum / nodes_per_area
-        LOG.debug("spatial_mean")
-        LOG.debug(narray_describe(self.spatial_mean))
-=======
         self.log.debug("spatial_mask")
         self.log.debug(narray_describe(self.spatial_mask))
         spatial_sum = numpy.zeros((number_of_nodes, number_of_areas))
@@ -334,7 +288,6 @@
         self.spatial_mean = spatial_sum / nodes_per_area
         self.log.debug("spatial_mean")
         self.log.debug(narray_describe(self.spatial_mean))
->>>>>>> ac94b249
 
 
     def sample(self, step, state):
@@ -518,11 +471,7 @@
 
         # compute analytic if not provided
         if not hasattr(self, 'projection'):
-<<<<<<< HEAD
-            LOG.debug('Precomputed projection not unavailable using analytic approximation.')
-=======
             self.log.debug('Precomputed projection not unavailable using analytic approximation.')
->>>>>>> ac94b249
             self.gain = self.analytic(**sources)
 
         # reduce to region lead field if region sim
@@ -555,11 +504,6 @@
         self.log.debug('State shape %s, period in steps %s', self._state.shape, self._period_in_steps)
 
         self.log.info('Projection configured gain shape %s', self.gain.shape)
-
-
-    def configure(self, *args, **kwargs):
-        self.sensors.configure()
-
 
 
     def configure(self, *args, **kwargs):
@@ -980,11 +924,7 @@
         except:
             self._last_step = step
         if (step - self._last_step) % self._istep == 0:
-<<<<<<< HEAD
-            self.logger.info('step %d time %.4f s', step, step * self._dt / 1e3)
-=======
             self.log.info('step %d time %.4f s', step, step * self._dt / 1e3)
->>>>>>> ac94b249
 
     def sample(self, step, state):
         raise NotImplementedError