# -*- coding: utf-8 -*-
#
#
#  TheVirtualBrain-Scientific Package. This package holds all simulators, and 
# analysers necessary to run brain-simulations. You can use it stand alone or
# in conjunction with TheVirtualBrain-Framework Package. See content of the
# documentation-folder for more details. See also http://www.thevirtualbrain.org
#
# (c) 2012-2017, Baycrest Centre for Geriatric Care ("Baycrest") and others
#
# This program is free software: you can redistribute it and/or modify it under the
# terms of the GNU General Public License as published by the Free Software Foundation,
# either version 3 of the License, or (at your option) any later version.
# This program is distributed in the hope that it will be useful, but WITHOUT ANY
# WARRANTY; without even the implied warranty of MERCHANTABILITY or FITNESS FOR A
# PARTICULAR PURPOSE.  See the GNU General Public License for more details.
# You should have received a copy of the GNU General Public License along with this
# program.  If not, see <http://www.gnu.org/licenses/>.
#
#
#   CITATION:
# When using The Virtual Brain for scientific publications, please cite it as follows:
#
#   Paula Sanz Leon, Stuart A. Knock, M. Marmaduke Woodman, Lia Domide,
#   Jochen Mersmann, Anthony R. McIntosh, Viktor Jirsa (2013)
#       The Virtual Brain: a simulator of primate brain network dynamics.
#   Frontiers in Neuroinformatics (7:10. doi: 10.3389/fninf.2013.00010)
#
#

"""
Defines a set of integration methods for both deterministic and stochastic
differential equations.

Using an integration step size ``dt`` from the following list:
    [0.244140625, 0.1220703125, 0.06103515625, 0.048828125, 0.0244140625, 0.01220703125, 0.009765625, 0.006103515625, 0.0048828125]

will be consistent with Monitor periods corresponding to any of [4096, 2048, 1024, 512, 256, 128] Hz

# TODO: error analysis

.. moduleauthor:: Stuart A. Knock <Stuart@tvb.invalid>
.. moduleauthor:: Marmaduke Woodman <marmaduke.woodman@univ-amu.fr>
.. moduleauthor:: Noelia Montejo <Noelia@tvb.invalid>

"""
import abc
import functools
import scipy.integrate
from . import noise
from .common import get_logger, simple_gen_astr
<<<<<<< HEAD
#TODO: add Range for NArray
from tvb.basic.traits.neotraits import Attr, HasTraits, NArray
=======
from tvb.basic.traits.neotraits import HasTraits, Attr, NArray
>>>>>>> a108afd8

LOG = get_logger(__name__)


class Integrator(HasTraits):
    """
    The Integrator class is a base class for the integration methods...

    .. [1] Kloeden and Platen, Springer 1995, *Numerical solution of stochastic
        differential equations.*

    .. [2] Riccardo Mannella, *Integration of Stochastic Differential Equations
        on a Computer*, Int J. of Modern Physics C 13(9): 1177--1194, 2002.

    .. [3] R. Mannella and V. Palleschi, *Fast and precise algorithm for 
        computer simulation of stochastic differential equations*, Phys. Rev. A
        40: 3381, 1989.

    """
<<<<<<< HEAD
    dt = Attr(
        float,
        label="Integration-step size (ms)",
        default=0.01220703125, #0.015625,
        #range = basic.Range(lo= 0.0048828125, hi=0.244140625, step= 0.1, base=2.)
        doc="""The step size used by the integration routine in ms. This
=======
    _base_classes = ['Integrator', 'IntegratorStochastic', 'RungeKutta4thOrderDeterministic']

    dt = Attr(
        field_type=float,
        label = "Integration-step size (ms)", 
        default =  0.01220703125, #0.015625,
        #range = basic.Range(lo= 0.0048828125, hi=0.244140625, step= 0.1, base=2.)  mh: was commented
        required = True,
        doc = """The step size used by the integration routine in ms. This
>>>>>>> a108afd8
        should be chosen to be small enough for the integration to be
        numerically stable. It is also necessary to consider the desired sample
        period of the Monitors, as they are restricted to being integral
        multiples of this value. The default value is set such that all built-in
        models are numerically stable with there default parameters and because
        it is consitent with Monitors using sample periods corresponding to
<<<<<<< HEAD
        powers of 2 from 128 to 4096Hz."""
    )

    clamped_state_variable_indices = NArray(
        dtype=int,
        label="indices of the state variables to be clamped by the integrators to the values in the clamped_values array",
    )
=======
        powers of 2 from 128 to 4096Hz.""")

    clamped_state_variable_indices = NArray(
        dtype=int,
        label="indices of the state variables to be clamped by the integrators to the values in the clamped_values array")
        # order=-1)

    clamped_state_variable_values = NArray(
        label="The values of the state variables which are clamped ")
        # order=-1)
>>>>>>> a108afd8

    clamped_state_variable_values = NArray(
        dtype=float,
        label="The values of the state variables which are clamped "
    )

    @abc.abstractmethod
    def scheme(self, X, dfun, coupling, local_coupling, stimulus):
        """
        The scheme of integrator should take a state and provide the next
        state in time, e.g. for a differential equation, scheme should take
        :math:`X` and provide an appropriate :math:`X + dX` (dfun in the code).

        """

    def clamp_state(self, X):
        if self.clamped_state_variable_values is not None:
            X[self.clamped_state_variable_indices] = self.clamped_state_variable_values

    def __str__(self):
        return simple_gen_astr(self, 'dt')


class IntegratorStochastic(Integrator):
    r"""
    The IntegratorStochastic class is a base class for the stochastic
    integration methods. It derives from the Integrator abstract base class.

    We consider a stochastic differential equation has the generic form:

        .. math::
            \dot{X}_i(t) = dX_i(\vec{X}) + g_i(\vec{X})  \xi(t)

    where we assume that the stochastic process :math:`\xi` is a Gaussian
    forcing. In the deterministic case, :math:`g(X)` would be zero. The full
    algorithm, for one external stochastic forcing which is additive, is:

        .. math::
            X_i(t) = X_i(0) + g_i(X) Z_1(t) + dX_i t + Z_2(t) dX_{i,k} g_k(X) +
                    0.5 dX_{i,jk} g_j(X) g_k(X) Z_3(t) + 0.5 t^2 dX_{i,j} dX_j

    where :math:`Z_1`, :math:`Z_2` and :math:`Z_3` are Gaussian variables,
    assuming the Einstein notation and defining:

        .. math::
            dX_{i,j} = \frac{\partial dX_i}{\partial X_j}

    """

    noise = Attr(
<<<<<<< HEAD
        noise.Noise,
        label="Integration Noise",
        default=noise.Additive,
        doc="""The stochastic integrator's noise source. It incorporates its
            own instance of Numpy's RandomState."""
    )
=======
        field_type=noise.Noise,
        label = "Integration Noise",
        default=noise.Additive(),
        required = True,
        doc = """The stochastic integrator's noise source. It incorporates its
        own instance of Numpy's RandomState.""")
>>>>>>> a108afd8

    def __str__(self):
        return simple_gen_astr(self, 'dt noise')


class HeunDeterministic(Integrator):
    """
    It is a simple example of a predictor-corrector method. It is also known as
    modified trapezoidal method, which uses the Euler method as its predictor.
    And it is also a implicit integration scheme.

    """

    _ui_name = "Heun"

    def scheme(self, X, dfun, coupling, local_coupling, stimulus):
        r"""
        From [1]_:

        .. math::
            X_{n+1} &= X_n + dt (dX(t_n, X_n) + 
                                 dX(t_{n+1}, \tilde{X}_{n+1})) / 2 \\
            \tilde{X}_{n+1} &= X_n + dt dX(t_n, X_n)

        cf. Equation 1.11, page 283.

        """
        #import pdb; pdb.set_trace()
        m_dx_tn = dfun(X, coupling, local_coupling)
        inter = X + self.dt * (m_dx_tn  + stimulus)
        self.clamp_state(inter)

        dX = (m_dx_tn + dfun(inter, coupling, local_coupling)) * self.dt / 2.0

        X_next = X + dX + self.dt * stimulus
        self.clamp_state(X_next)
        return X_next


class HeunStochastic(IntegratorStochastic):
    """
    It is a simple example of a predictor-corrector method. It is also known as
    modified trapezoidal method, which uses the Euler method as its predictor.

    """

    _ui_name = "Stochastic Heun"

    def scheme(self, X, dfun, coupling, local_coupling, stimulus):
        """
        From [2]_:

        .. math::
            X_i(t) = X_i(t-1) + dX(X_i(t)/2 + dX(X_i(t-1))) dt + g_i(X) Z_1

        in our case, :math:`noise = Z_1`

        See page 1180.

        """
        noise = self.noise.generate(X.shape)
        noise_gfun = self.noise.gfun(X)
        if (noise_gfun.shape != (1,) and noise.shape[0] != noise_gfun.shape[0]):
            msg = str("Got shape %s for noise but require %s."
                      " You need to reconfigure noise after you have changed your model."%(
                       noise_gfun.shape, (noise.shape[0], noise.shape[1])))
            raise Exception(msg)

        m_dx_tn = dfun(X, coupling, local_coupling)

        noise *= noise_gfun

        inter = X + self.dt * m_dx_tn + noise + self.dt * stimulus
        self.clamp_state(inter)

        dX = (m_dx_tn + dfun(inter, coupling, local_coupling)) * self.dt / 2.0

        X_next = X + dX + noise + self.dt * stimulus
        self.clamp_state(X_next)
        return X_next


class EulerDeterministic(Integrator):
    """
    It is the simplest difference methods for the initial value problem. The
    recursive structure of Euler scheme, which evaluates approximate values to
    the Ito process at the discretization instants only, is the key to its
    successful implementation.

    """

    _ui_name = "Euler"

    def scheme(self, X, dfun, coupling, local_coupling, stimulus):
        r"""

        .. math::
            X_{n+1} = X_n + dt \, dX(t_n, X_n)

        cf. Equations 1.3 and 1.13, pages 305 and 306 respectively.

        """

        self.dX = dfun(X, coupling, local_coupling) 

        X_next = X + self.dt * (self.dX + stimulus)
        self.clamp_state(X_next)
        return X_next


class EulerStochastic(IntegratorStochastic):
    """
    It is the simplest difference methods for the initial value problem. The
    recursive structure of Euler scheme, which evaluates approximate values to
    the Ito process at the discretization instants only, is the key to its
    successful implementation.

    """

    _ui_name = "Euler-Maruyama"

    def scheme(self, X, dfun, coupling, local_coupling, stimulus):
        r"""
        Ones of the simplest time discrete approximations of an Ito process is
        Euler-Maruyama approximation, that satisfies the scalar stochastic
        differential equation (From [1]_, page 305):

        .. math::
            X_{n+1} = X_n + dX(t_n, X_n) \, dt + g(X_n) Z_1

        in our case, :math:`noise = Z_1`

        cf. Equations 1.3 and 1.13, pages 305 and 306 respectively.

        """

        noise = self.noise.generate(X.shape)
        dX = dfun(X, coupling, local_coupling) * self.dt 
        noise_gfun = self.noise.gfun(X)
        X_next = X + dX + noise_gfun * noise + self.dt * stimulus
        self.clamp_state(X_next)
        return X_next


class RungeKutta4thOrderDeterministic(Integrator):
    """
    The Runge-Kutta method is a standard procedure with most one-step methods.

    """

    _ui_name = "Runge-Kutta 4th order"

    def scheme(self, X, dfun, coupling, local_coupling=0.0, stimulus=0.0):
        r"""
        The classical 4th order Runge-Kutta method is an explicit method.
        The 4th order Runge-Kutta methods are the most commonly used,
        representing a good compromise between accuracy and computational
        effort.

        From [1]_, pages 289-290, cf. Equation 2.8

        .. math::
            y_{n+1} &= y_n + 1/6 h (k_1 + 2 k_2 + 2 k_3 + k_4) \\
            t_{n+1} &= t_n + h \\
            k_1 &= f(t_n, y_n) \\
            k_2 &= f(t_n + h/2, y_n + h k_1 / 2) \\
            k_3 &= f(t_n + h/2, y_n + h k_2 / 2) \\
            k_4 &= f(t_n + h, y_n + h k_3)


        """

        dt = self.dt
        dt2 = dt / 2.0
        dt6 = dt / 6.0

        k1 = dfun(X, coupling, local_coupling)
        inter_k1 = X + dt2 * k1
        self.clamp_state(inter_k1)
        k2 = dfun(inter_k1, coupling, local_coupling)
        inter_k2 = X + dt2 * k2
        self.clamp_state(inter_k2)
        k3 = dfun(inter_k2, coupling, local_coupling)
        inter_k3 = X + dt * k3
        self.clamp_state(inter_k3)
        k4 = dfun(inter_k3, coupling, local_coupling)

        dX = dt6 * (k1 + 2.0 * k2 + 2.0 * k3 + k4)

        X_next = X + dX + self.dt * stimulus
        self.clamp_state(X_next)
        return X_next


class Identity(Integrator):
    """
    The Identity integrator does not apply any scheme to the
    provided dfun, only returning its results.

    This allows the model to determine its stepping scheme
    directly, and may be used for difference equations and
    cellular automata.

    """

    _ui_name = "Difference equation"

    def scheme(self, X, dfun, coupling=None, local_coupling=0.0, stimulus=0.0):
        """
        The identity scheme simply returns the results of the dfun and
        stimulus.

        .. math::
            x_{n+1} = f(x_{n})

        """

        return dfun(X, coupling, local_coupling) + stimulus


class SciPyODEBase(object):
    "Provides a base class for integrators using SciPy's ode class."

    def _dfun_wrapper(self, dfun, state_shape):
        @functools.wraps(dfun)
        def wrapper(t, X_, coupling=None, local_coupling=0.0):
            X = X_.reshape(state_shape)
            dXdt = dfun(X, coupling, local_coupling)
            return dXdt.ravel()
        return wrapper

    def _prepare_ode(self, X, dfun):
        ode = scipy.integrate.ode(self._dfun_wrapper(dfun, X.shape))
        ode.set_initial_value(X.ravel())
        ode.set_integrator(self._scipy_ode_integrator_name,
                           first_step=self.dt / 5.0)
        LOG.debug('prepped backing SciPy ODE integrator %r', ode)
        return ode

    _ode = None

    def _apply_ode(self, X, dfun, coupling, local_coupling, stimulus):
        if self._ode is None:
            self._ode = self._prepare_ode(X, dfun)
        self._ode.y[:] = X.ravel()
        self._ode.set_f_params(coupling, local_coupling)
        return self._ode.integrate(self._ode.t + self.dt).reshape(X.shape) + self.dt * stimulus


class SciPyODE(SciPyODEBase):

    def scheme(self, X, dfun, coupling, local_coupling, stimulus):
        X_next = self._apply_ode(X, dfun, coupling, local_coupling, stimulus)
        self.clamp_state(X_next)
        return X_next

class SciPySDE(SciPyODEBase):

    def scheme(self, X, dfun, coupling, local_coupling, stimulus):
        X_next = self._apply_ode(X, dfun, coupling, local_coupling, stimulus)
        X_next += self.noise.gfun(X) * self.noise.generate(X.shape)
        self.clamp_state(X_next)
        return X_next

class VODE(SciPyODE, Integrator):
    _scipy_ode_integrator_name = "vode"
    _ui_name = "Variable-order Adams / BDF"

class VODEStochastic(SciPySDE, IntegratorStochastic):
    _scipy_ode_integrator_name = "vode"
    _ui_name = "Stochastic variable-order Adams / BDF"

class Dopri5(SciPyODE, Integrator):
    _scipy_ode_integrator_name = "dopri5"
    _ui_name = "Dormand-Prince, order (4, 5)"

class Dopri5Stochastic(SciPySDE, IntegratorStochastic):
    _scipy_ode_integrator_name = "dopri5"
    _ui_name = "Stochastic Dormand-Prince, order (4, 5)"

class Dop853(SciPyODE, Integrator):
    _scipy_ode_integrator_name = "dop853"
    _ui_name = "Dormand-Prince, order 8 (5, 3)"

class Dop853Stochastic(SciPySDE, IntegratorStochastic):
    _scipy_ode_integrator_name = "dop853"
    _ui_name = "Stochastic Dormand-Prince, order 8 (5, 3)"<|MERGE_RESOLUTION|>--- conflicted
+++ resolved
@@ -46,15 +46,11 @@
 """
 import abc
 import functools
+import numpy
 import scipy.integrate
 from . import noise
 from .common import get_logger, simple_gen_astr
-<<<<<<< HEAD
-#TODO: add Range for NArray
-from tvb.basic.traits.neotraits import Attr, HasTraits, NArray
-=======
 from tvb.basic.traits.neotraits import HasTraits, Attr, NArray
->>>>>>> a108afd8
 
 LOG = get_logger(__name__)
 
@@ -74,14 +70,6 @@
         40: 3381, 1989.
 
     """
-<<<<<<< HEAD
-    dt = Attr(
-        float,
-        label="Integration-step size (ms)",
-        default=0.01220703125, #0.015625,
-        #range = basic.Range(lo= 0.0048828125, hi=0.244140625, step= 0.1, base=2.)
-        doc="""The step size used by the integration routine in ms. This
-=======
     _base_classes = ['Integrator', 'IntegratorStochastic', 'RungeKutta4thOrderDeterministic']
 
     dt = Attr(
@@ -91,22 +79,12 @@
         #range = basic.Range(lo= 0.0048828125, hi=0.244140625, step= 0.1, base=2.)  mh: was commented
         required = True,
         doc = """The step size used by the integration routine in ms. This
->>>>>>> a108afd8
         should be chosen to be small enough for the integration to be
         numerically stable. It is also necessary to consider the desired sample
         period of the Monitors, as they are restricted to being integral
         multiples of this value. The default value is set such that all built-in
         models are numerically stable with there default parameters and because
         it is consitent with Monitors using sample periods corresponding to
-<<<<<<< HEAD
-        powers of 2 from 128 to 4096Hz."""
-    )
-
-    clamped_state_variable_indices = NArray(
-        dtype=int,
-        label="indices of the state variables to be clamped by the integrators to the values in the clamped_values array",
-    )
-=======
         powers of 2 from 128 to 4096Hz.""")
 
     clamped_state_variable_indices = NArray(
@@ -117,12 +95,7 @@
     clamped_state_variable_values = NArray(
         label="The values of the state variables which are clamped ")
         # order=-1)
->>>>>>> a108afd8
-
-    clamped_state_variable_values = NArray(
-        dtype=float,
-        label="The values of the state variables which are clamped "
-    )
+
 
     @abc.abstractmethod
     def scheme(self, X, dfun, coupling, local_coupling, stimulus):
@@ -168,21 +141,12 @@
     """
 
     noise = Attr(
-<<<<<<< HEAD
-        noise.Noise,
-        label="Integration Noise",
-        default=noise.Additive,
-        doc="""The stochastic integrator's noise source. It incorporates its
-            own instance of Numpy's RandomState."""
-    )
-=======
         field_type=noise.Noise,
         label = "Integration Noise",
         default=noise.Additive(),
         required = True,
         doc = """The stochastic integrator's noise source. It incorporates its
         own instance of Numpy's RandomState.""")
->>>>>>> a108afd8
 
     def __str__(self):
         return simple_gen_astr(self, 'dt noise')
