# -*- coding: utf-8 -*-
#
#
#  TheVirtualBrain-Scientific Package. This package holds all simulators, and 
# analysers necessary to run brain-simulations. You can use it stand alone or
# in conjunction with TheVirtualBrain-Framework Package. See content of the
# documentation-folder for more details. See also http://www.thevirtualbrain.org
#
# (c) 2012-2017, Baycrest Centre for Geriatric Care ("Baycrest") and others
#
# This program is free software: you can redistribute it and/or modify it under the
# terms of the GNU General Public License as published by the Free Software Foundation,
# either version 3 of the License, or (at your option) any later version.
# This program is distributed in the hope that it will be useful, but WITHOUT ANY
# WARRANTY; without even the implied warranty of MERCHANTABILITY or FITNESS FOR A
# PARTICULAR PURPOSE.  See the GNU General Public License for more details.
# You should have received a copy of the GNU General Public License along with this
# program.  If not, see <http://www.gnu.org/licenses/>.
#
#
#   CITATION:
# When using The Virtual Brain for scientific publications, please cite it as follows:
#
#   Paula Sanz Leon, Stuart A. Knock, M. Marmaduke Woodman, Lia Domide,
#   Jochen Mersmann, Anthony R. McIntosh, Viktor Jirsa (2013)
#       The Virtual Brain: a simulator of primate brain network dynamics.
#   Frontiers in Neuroinformatics (7:10. doi: 10.3389/fninf.2013.00010)
#
#

"""

The Pattern datatypes. This brings together the scientific and framework
methods that are associated with the pattern datatypes.

.. moduleauthor:: Stuart A. Knock <Stuart@tvb.invalid>

"""


import numpy
<<<<<<< HEAD
#TODO: Eliminate equations import
from tvb.datatypes import surfaces, volumes, connectivity, equations
from tvb.basic.logger.builder import get_logger
from tvb.basic.traits.neotraits import HasTraits, Attr, NArray, List
=======
from tvb.datatypes import surfaces, volumes, connectivity, equations
from tvb.basic.logger.builder import get_logger
from tvb.basic.traits.neotraits import HasTraits, NArray, Attr
>>>>>>> a108afd8


LOG = get_logger(__name__)


<<<<<<< HEAD
class SpatioTemporalCall(object):
    """
    A call method to be added to all Spatio- Temporal classes
    """

    def __call__(self, temporal_indices=None, spatial_indices=None):
        """
        The temporal pattern vector, set by the configure_time method, is
        combined with the spatial pattern vector, set by the configure_space
        method, to form a spatiotemporal pattern.

        Called with a single time index as an argument, the spatial pattern at
        that point in time is returned. This is the standard usage within a
        simulation where the current simulation time point is retrieved.

        Called without any arguments, by default a big array representing the
        entire spatio-temporal pattern is returned. While this may be useful for
        visualisation, say of region level spatio-temporal patterns, care should
        be taken as when surfaces are considered the returned array can be
        potentially quite large.
        """
        pattern = None
        if (temporal_indices is not None) and (spatial_indices is None):
            pattern = (self.spatial_pattern * self.temporal_pattern[0, temporal_indices])

        elif (temporal_indices is None) and (spatial_indices is None):
            pattern = self.spatial_pattern * self.temporal_pattern

        elif (temporal_indices is not None) and (spatial_indices is not None):
            pattern = (self.spatial_pattern[spatial_indices, 0] * self.temporal_pattern[0, temporal_indices])

        elif (temporal_indices is None) and (spatial_indices is not None):
            pattern = (self.spatial_pattern[spatial_indices, 0] * self.temporal_pattern)

        else:
            LOG.error("%s: Well, that shouldn't be possible..." % repr(self))
        return pattern


=======
>>>>>>> a108afd8
class SpatialPattern(HasTraits):
    """
    Equation for space variation.
    """

    spatial = Attr(field_type=equations.FiniteSupportEquation, label="Spatial Equation")

    space = None
    _spatial_pattern = None

    def _find_summary_info(self):
        """
        Gather scientifically interesting summary information from an instance of this DataType.
        """
        return {"Type": self.__class__.__name__,
                "Spatial equation": self.spatial.__class__.__name__,
                "Spatial parameters": self.spatial.parameters}

    @property
    def spatial_pattern(self):
        """
        Return a discrete representation of the spatial pattern.
        """
        return self._spatial_pattern

    def configure_space(self, distance):
        """
        Stores the distance vector as an attribute of the spatiotemporal pattern
        and uses it to generate the spatial pattern vector.

        Depending on equations used and interpretation distance can be an actual
        physical distance, on a surface,  geodesic distance (along the surface)
        away for some focal point, or a per node weighting...
        """
        # Set the discrete representation of space.
        self.space = distance
        # Generate a discrete representation of the spatial pattern.
        # The argument x represents a distance, or effective distance, for each node in the space.
        self._spatial_pattern = numpy.sum(self.spatial.evaluate(self.space), axis=1)[:, numpy.newaxis]


class SpatioTemporalPattern(SpatialPattern):
    """
    Combine space and time equations.
    """

    temporal = Attr(field_type=equations.TemporalApplicableEquation, label="Temporal Equation")
    #space must be shape (x, 1); time must be shape (1, t)
    time = None
    _temporal_pattern = None

    def _find_summary_info(self):
        """ Extend the base class's summary dictionary. """
        summary = super(SpatioTemporalPattern, self)._find_summary_info()
        summary["Temporal equation"] = self.temporal.__class__.__name__
        summary["Temporal parameters"] = self.temporal.parameters
        return summary

    @property
    def temporal_pattern(self):
        """
        Return a discrete representation of the temporal pattern.
        """
        return self._temporal_pattern

    def configure_time(self, time):
        """
        Stores the time vector, physical units (ms), as an attribute of the
        spatio-temporal pattern and uses it to generate the temporal pattern
        vector.
        """
        self.time = time
        # Generate a discrete representation of the temporal pattern.
        self._temporal_pattern = numpy.reshape(self.temporal.evaluate(self.time), (1, -1))

    def __call__(self, temporal_indices=None, spatial_indices=None):
        """
        The temporal pattern vector, set by the configure_time method, is
        combined with the spatial pattern vector, set by the configure_space
        method, to form a spatiotemporal pattern.

        Called with a single time index as an argument, the spatial pattern at
        that point in time is returned. This is the standard usage within a
        simulation where the current simulation time point is retrieved.

        Called without any arguments, by default a big array representing the
        entire spatio-temporal pattern is returned. While this may be useful for
        visualisation, say of region level spatio-temporal patterns, care should
        be taken as when surfaces are considered the returned array can be
        potentially quite large.
        """
        pattern = None
        if temporal_indices is not None and spatial_indices is None:
            pattern = self._spatial_pattern * self._temporal_pattern[0, temporal_indices]
        elif temporal_indices is None and spatial_indices is None:
            pattern = self._spatial_pattern * self._temporal_pattern
        elif temporal_indices is not None and spatial_indices is not None:
            pattern = self._spatial_pattern[spatial_indices, 0] * self._temporal_pattern[0, temporal_indices]
        elif temporal_indices is None and spatial_indices is not None:
            pattern = self._spatial_pattern[spatial_indices, 0] * self._temporal_pattern
        else:
            LOG.error("%s: Well, that shouldn't be possible..." % repr(self))
        return pattern


class StimuliRegion(SpatioTemporalPattern):
    """
    A class that bundles the temporal profile of the stimulus, together with the
    list of scaling weights of the regions where it will applied.
    """
    connectivity = Attr(field_type=connectivity.Connectivity, label="Connectivity")

<<<<<<< HEAD
    connectivity = Attr(connectivity.Connectivity, label="Connectivity")

    spatial = equations.DiscreteEquation(label="Spatial Equation", default=equations.DiscreteEquation,
                                         fixed_type=True, order=-1)

    weight = List(label="scaling")
=======
    spatial = Attr(field_type=equations.DiscreteEquation,
                   label="Spatial Equation",
                   default=equations.DiscreteEquation())  # fixed_type=True, order=-1)

    weight = NArray(label="scaling")  # , locked=True, order=4)
>>>>>>> a108afd8

    @staticmethod
    def get_default_weights(number_of_regions):
        """
        Returns a list with a number of elements
        equal to the given number of regions.
        """
        return [0.0] * number_of_regions

    @property
    def weight_array(self):
        """
        Wrap weight List into a Numpy array, as it is requested by the simulator.
        """
        return numpy.array(self.weight)[:, numpy.newaxis]

    def configure_space(self, region_mapping=None):
        """
        Do necessary preparations in order to use this stimulus.
        NOTE: this was previously done in simulator configure_stimuli() method.
        It no needs to be used in stimulus viewer also.
        """
        if region_mapping is not None:
            #TODO: smooth at surface region boundaries
            distance = self.weight_array[region_mapping, :]
        else:
            distance = self.weight_array
        super(StimuliRegion, self).configure_space(distance)


class StimuliSurface(SpatioTemporalPattern):
    """
    A spatio-temporal pattern defined in a Surface DataType.
    It includes the list of focal points.
    """

<<<<<<< HEAD
    surface = Attr(surfaces.CorticalSurface, label="Surface")

    focal_points_surface = List(label="Focal points")

    focal_points_triangles = List(label="Focal points triangles")
=======
    surface = Attr(field_type=surfaces.CorticalSurface, label="Surface")

    focal_points_surface = NArray(dtype=long, label="Focal points")  # , locked=True, order=4)

    focal_points_triangles = NArray(dtype=long, label="Focal points triangles")  # , locked=True, order=4)
>>>>>>> a108afd8

    def configure_space(self, region_mapping=None):
        """
        Do necessary preparations in order to use this stimulus.
        NOTE: this was previously done in simulator configure_stimuli() method.
        It no needs to be used in stimulus viewer also.
        """
        dis_shp = (self.surface.number_of_vertices, numpy.size(self.focal_points_surface))
        # TODO: When this was in Simulator it was number of nodes, using surface vertices
        # breaks surface simulations which include non-cortical regions.

        distance = numpy.zeros(dis_shp)
        k = -1
        for focal_point in self.focal_points_surface:
            k += 1
            foci = numpy.array([focal_point], dtype=numpy.int32)
            distance[:, k] = self.surface.geodesic_distance(foci)
        super(StimuliSurface, self).configure_space(distance)


class SpatialPatternVolume(SpatialPattern):
    """ A spatio-temporal pattern defined in a volume. """

    volume = Attr(volumes.Volume, label="Volume")

<<<<<<< HEAD
    focal_points_volume  = NArray(dtype=int, label="Focal points")
=======
    focal_points_volume = NArray(dtype=long, label="Focal points")
>>>>>>> a108afd8
<|MERGE_RESOLUTION|>--- conflicted
+++ resolved
@@ -39,63 +39,14 @@
 
 
 import numpy
-<<<<<<< HEAD
-#TODO: Eliminate equations import
-from tvb.datatypes import surfaces, volumes, connectivity, equations
-from tvb.basic.logger.builder import get_logger
-from tvb.basic.traits.neotraits import HasTraits, Attr, NArray, List
-=======
 from tvb.datatypes import surfaces, volumes, connectivity, equations
 from tvb.basic.logger.builder import get_logger
 from tvb.basic.traits.neotraits import HasTraits, NArray, Attr
->>>>>>> a108afd8
 
 
 LOG = get_logger(__name__)
 
 
-<<<<<<< HEAD
-class SpatioTemporalCall(object):
-    """
-    A call method to be added to all Spatio- Temporal classes
-    """
-
-    def __call__(self, temporal_indices=None, spatial_indices=None):
-        """
-        The temporal pattern vector, set by the configure_time method, is
-        combined with the spatial pattern vector, set by the configure_space
-        method, to form a spatiotemporal pattern.
-
-        Called with a single time index as an argument, the spatial pattern at
-        that point in time is returned. This is the standard usage within a
-        simulation where the current simulation time point is retrieved.
-
-        Called without any arguments, by default a big array representing the
-        entire spatio-temporal pattern is returned. While this may be useful for
-        visualisation, say of region level spatio-temporal patterns, care should
-        be taken as when surfaces are considered the returned array can be
-        potentially quite large.
-        """
-        pattern = None
-        if (temporal_indices is not None) and (spatial_indices is None):
-            pattern = (self.spatial_pattern * self.temporal_pattern[0, temporal_indices])
-
-        elif (temporal_indices is None) and (spatial_indices is None):
-            pattern = self.spatial_pattern * self.temporal_pattern
-
-        elif (temporal_indices is not None) and (spatial_indices is not None):
-            pattern = (self.spatial_pattern[spatial_indices, 0] * self.temporal_pattern[0, temporal_indices])
-
-        elif (temporal_indices is None) and (spatial_indices is not None):
-            pattern = (self.spatial_pattern[spatial_indices, 0] * self.temporal_pattern)
-
-        else:
-            LOG.error("%s: Well, that shouldn't be possible..." % repr(self))
-        return pattern
-
-
-=======
->>>>>>> a108afd8
 class SpatialPattern(HasTraits):
     """
     Equation for space variation.
@@ -208,20 +159,11 @@
     """
     connectivity = Attr(field_type=connectivity.Connectivity, label="Connectivity")
 
-<<<<<<< HEAD
-    connectivity = Attr(connectivity.Connectivity, label="Connectivity")
-
-    spatial = equations.DiscreteEquation(label="Spatial Equation", default=equations.DiscreteEquation,
-                                         fixed_type=True, order=-1)
-
-    weight = List(label="scaling")
-=======
     spatial = Attr(field_type=equations.DiscreteEquation,
                    label="Spatial Equation",
                    default=equations.DiscreteEquation())  # fixed_type=True, order=-1)
 
     weight = NArray(label="scaling")  # , locked=True, order=4)
->>>>>>> a108afd8
 
     @staticmethod
     def get_default_weights(number_of_regions):
@@ -258,19 +200,11 @@
     It includes the list of focal points.
     """
 
-<<<<<<< HEAD
-    surface = Attr(surfaces.CorticalSurface, label="Surface")
-
-    focal_points_surface = List(label="Focal points")
-
-    focal_points_triangles = List(label="Focal points triangles")
-=======
     surface = Attr(field_type=surfaces.CorticalSurface, label="Surface")
 
     focal_points_surface = NArray(dtype=long, label="Focal points")  # , locked=True, order=4)
 
     focal_points_triangles = NArray(dtype=long, label="Focal points triangles")  # , locked=True, order=4)
->>>>>>> a108afd8
 
     def configure_space(self, region_mapping=None):
         """
@@ -296,8 +230,4 @@
 
     volume = Attr(volumes.Volume, label="Volume")
 
-<<<<<<< HEAD
-    focal_points_volume  = NArray(dtype=int, label="Focal points")
-=======
-    focal_points_volume = NArray(dtype=long, label="Focal points")
->>>>>>> a108afd8
+    focal_points_volume = NArray(dtype=long, label="Focal points")