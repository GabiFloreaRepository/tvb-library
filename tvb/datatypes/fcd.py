--- conflicted
+++ resolved
@@ -36,28 +36,14 @@
 
 """
 
-<<<<<<< HEAD
-from tvb.basic.logger.builder import get_logger
-
-=======
->>>>>>> ac94b249
 import tvb.datatypes.time_series as time_series
 from tvb.basic.neotraits.api import HasTraits, Attr, NArray, List, Float, narray_summary_info
 
-LOG = get_logger(__name__)
 
 
-<<<<<<< HEAD
-
-class Fcd(HasTraits):
-
-    array_data = NArray() #file_storage=core.FILE_STORAGE_DEFAULT
-
-=======
 class Fcd(HasTraits):
     array_data = NArray()
 
->>>>>>> ac94b249
     source = Attr(
         field_type=time_series.TimeSeries,
         label="Source time-series",
@@ -85,18 +71,6 @@
         default=("Time", "Time", "State Variable", "Mode"),
         doc="""List of strings representing names of each data dimension""")
 
-<<<<<<< HEAD
-
-    def configure(self):
-        """After populating few fields, compute the rest of the fields"""
-        # Do not call super, because that accesses data not-chunked
-        self.nr_dimensions = len(self.read_data_shape())
-        for i in range(self.nr_dimensions):
-            setattr(self, 'length_%dd' % (i + 1), int(self.read_data_shape()[i]))
-
-
-=======
->>>>>>> ac94b249
     def summary_info(self):
         """
         Gather scientifically interesting summary information from an instance of this datatype.
@@ -107,8 +81,4 @@
             "Dimensions": self.labels_ordering
         }
         summary.update(narray_summary_info(self.array_data))
-<<<<<<< HEAD
-        return summary
-=======
-        return summary
->>>>>>> ac94b249
+        return summary