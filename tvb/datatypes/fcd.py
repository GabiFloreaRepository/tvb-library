# -*- coding: utf-8 -*-
#
#
# TheVirtualBrain-Framework Package. This package holds all Data Management, and
# Web-UI helpful to run brain-simulations. To use it, you also need do download
# TheVirtualBrain-Scientific Package (for simulators). See content of the
# documentation-folder for more details. See also http://www.thevirtualbrain.org
#
# (c) 2012-2017, Baycrest Centre for Geriatric Care ("Baycrest") and others
#
# This program is free software: you can redistribute it and/or modify it under the
# terms of the GNU General Public License as published by the Free Software Foundation,
# either version 3 of the License, or (at your option) any later version.
# This program is distributed in the hope that it will be useful, but WITHOUT ANY
# WARRANTY; without even the implied warranty of MERCHANTABILITY or FITNESS FOR A
# PARTICULAR PURPOSE.  See the GNU General Public License for more details.
# You should have received a copy of the GNU General Public License along with this
# program.  If not, see <http://www.gnu.org/licenses/>.
#
#
#   CITATION:
# When using The Virtual Brain for scientific publications, please cite it as follows:
#
#   Paula Sanz Leon, Stuart A. Knock, M. Marmaduke Woodman, Lia Domide,
#   Jochen Mersmann, Anthony R. McIntosh, Viktor Jirsa (2013)
#       The Virtual Brain: a simulator of primate brain network dynamics.
#   Frontiers in Neuroinformatics (7:10. doi: 10.3389/fninf.2013.00010)
#
#

"""
Adapter that uses the traits module to generate interfaces for ... Analyzer.

.. moduleauthor:: Francesca Melozzi <france.melozzi@gmail.com>
.. moduleauthor:: Marmaduke Woodman <mmwoodman@gmail.com>

"""

from tvb.basic.logger.builder import get_logger

import tvb.datatypes.time_series as time_series
from tvb.basic.neotraits.api import HasTraits, Attr, NArray, List, Float, narray_summary_info

LOG = get_logger(__name__)



class Fcd(HasTraits):

    array_data = NArray() #file_storage=core.FILE_STORAGE_DEFAULT

    source = Attr(
        field_type=time_series.TimeSeries,
        label="Source time-series",
        doc="Links to the time-series on which FCD is calculated.")

    sw = Float(
        label="Sliding window length (ms)",
        default=120000,
        doc="""Length of the time window used to divided the time series.
                FCD matrix is calculated in the following way: the time series is divided in time window of fixed length and with an overlapping of fixed length.
                The datapoints within each window, centered at time ti, are used to calculate FC(ti) as Pearson correlation.
                The ij element of the FCD matrix is calculated as the Pearson correlation between FC(ti) and FC(tj) arranged in a vector.""")

    sp = Float(
        label="Spanning between two consecutive sliding window (ms)",
        default=2000,
        doc="""Spanning= (time windows length)-(overlapping between two consecutive time window).
                FCD matrix is calculated in the following way: the time series is divided in time window of fixed length and with an overlapping of fixed length.
                The datapoints within each window, centered at time ti, are used to calculate FC(ti) as Pearson correlation.
                The ij element of the FCD matrix is calculated as the Pearson correlation between FC(ti) and FC(tj) arranged in a vector""")

    labels_ordering = List(
        of=str,
        label="Dimension Names",
        default=("Time", "Time", "State Variable", "Mode"),
        doc="""List of strings representing names of each data dimension""")

<<<<<<< HEAD

    def configure(self):
        """After populating few fields, compute the rest of the fields"""
        # Do not call super, because that accesses data not-chunked
        self.nr_dimensions = len(self.read_data_shape())
        for i in range(self.nr_dimensions):
            setattr(self, 'length_%dd' % (i + 1), int(self.read_data_shape()[i]))


=======

>>>>>>> 523c46df
    def summary_info(self):
        """
        Gather scientifically interesting summary information from an instance of this datatype.
        """
        summary = {
            "FCD type": self.__class__.__name__,
            "Source": self.source.title,
            "Dimensions": self.labels_ordering
        }
        summary.update(narray_summary_info(self.array_data))
        return summary
<|MERGE_RESOLUTION|>--- conflicted
+++ resolved
@@ -76,19 +76,7 @@
         default=("Time", "Time", "State Variable", "Mode"),
         doc="""List of strings representing names of each data dimension""")
 
-<<<<<<< HEAD
 
-    def configure(self):
-        """After populating few fields, compute the rest of the fields"""
-        # Do not call super, because that accesses data not-chunked
-        self.nr_dimensions = len(self.read_data_shape())
-        for i in range(self.nr_dimensions):
-            setattr(self, 'length_%dd' % (i + 1), int(self.read_data_shape()[i]))
-
-
-=======
-
->>>>>>> 523c46df
     def summary_info(self):
         """
         Gather scientifically interesting summary information from an instance of this datatype.
