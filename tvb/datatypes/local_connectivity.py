# -*- coding: utf-8 -*-
#
#
# TheVirtualBrain-Framework Package. This package holds all Data Management, and 
# Web-UI helpful to run brain-simulations. To use it, you also need do download
# TheVirtualBrain-Scientific Package (for simulators). See content of the
# documentation-folder for more details. See also http://www.thevirtualbrain.org
#
# (c) 2012-2017, Baycrest Centre for Geriatric Care ("Baycrest") and others
#
# This program is free software: you can redistribute it and/or modify it under the
# terms of the GNU General Public License as published by the Free Software Foundation,
# either version 3 of the License, or (at your option) any later version.
# This program is distributed in the hope that it will be useful, but WITHOUT ANY
# WARRANTY; without even the implied warranty of MERCHANTABILITY or FITNESS FOR A
# PARTICULAR PURPOSE.  See the GNU General Public License for more details.
# You should have received a copy of the GNU General Public License along with this
# program.  If not, see <http://www.gnu.org/licenses/>.
#
#
# CITATION:
# When using The Virtual Brain for scientific publications, please cite it as follows:
#
#   Paula Sanz Leon, Stuart A. Knock, M. Marmaduke Woodman, Lia Domide,
#   Jochen Mersmann, Anthony R. McIntosh, Viktor Jirsa (2013)
#       The Virtual Brain: a simulator of primate brain network dynamics.
#   Frontiers in Neuroinformatics (7:10. doi: 10.3389/fninf.2013.00010)
#
#


import numpy
import scipy.sparse
from tvb.basic.readers import try_get_absolute_path, FileReader
from tvb.basic.logger.builder import get_logger
<<<<<<< HEAD
#TODO: eliminate import types_mapped (SparseMatrix) and equations
from tvb.basic.traits import exceptions, types_mapped
from tvb.datatypes import equations, surfaces
from tvb.basic.traits.neotraits import HasTraits, Attr
=======
from tvb.basic.traits import exceptions
from tvb.datatypes import equations, surfaces
from tvb.basic.traits.neotraits import HasTraits, Attr

>>>>>>> a108afd8

LOG = get_logger(__name__)


class LocalConnectivity(HasTraits):
    """
    A sparse matrix for representing the local connectivity within the Cortex.
    """
    _ui_name = "Local connectivity"

<<<<<<< HEAD
    surface = Attr(
        surfaces.CorticalSurface,
        label="Surface"
    )
=======
    surface = Attr(field_type=surfaces.CorticalSurface, label="Surface")
>>>>>>> a108afd8

    matrix = Attr(field_type=scipy.sparse.spmatrix)

    equation = Attr(
        field_type=equations.FiniteSupportEquation,
        label="Spatial",
        required=False,
        default=equations.Gaussian())

    cutoff = Attr(
<<<<<<< HEAD
        float,
        label="Cutoff distance (mm)",
        default=40.0,
        doc="Distance at which to truncate the evaluation in mm."
    )
=======
        field_type=float,
        label="Cutoff distance (mm)",
        default=40.0,
        doc="Distance at which to truncate the evaluation in mm.")
>>>>>>> a108afd8

    def compute(self):
        """
        Compute current Matrix.
        """
        LOG.info("Mapping geodesic distance through the LocalConnectivity.")

        #Start with data being geodesic_distance_matrix, then map it through equation
        #Then replace original data with result...
        self.matrix_gdist.data = self.equation.evaluate(self.matrix_gdist.data)

        #Homogenise spatial discretisation effects across the surface
        nv = self.matrix_gdist.shape[0]
        ind = numpy.arange(nv, dtype=int)
        pos_mask = self.matrix_gdist.data > 0.0
        neg_mask = self.matrix_gdist.data < 0.0
        pos_con = self.matrix_gdist.copy()
        neg_con = self.matrix_gdist.copy()
        pos_con.data[neg_mask] = 0.0
        neg_con.data[pos_mask] = 0.0
        pos_contrib = pos_con.sum(axis=1)
        pos_contrib = numpy.array(pos_contrib).squeeze()
        neg_contrib = neg_con.sum(axis=1)
        neg_contrib = numpy.array(neg_contrib).squeeze()
        pos_mean = pos_contrib.mean()
        neg_mean = neg_contrib.mean()
        if ((pos_mean != 0.0 and any(pos_contrib == 0.0)) or
                (neg_mean != 0.0 and any(neg_contrib == 0.0))):
            msg = "Cortical mesh is too coarse for requested LocalConnectivity."
            LOG.warning(msg)
            bad_verts = ()
            if pos_mean != 0.0:
                bad_verts = bad_verts + numpy.nonzero(pos_contrib == 0.0)
            if neg_mean != 0.0:
                bad_verts = bad_verts + numpy.nonzero(neg_contrib == 0.0)
            LOG.debug("Problem vertices are: %s" % str(bad_verts))
        pos_hf = numpy.zeros(shape=pos_contrib.shape)
        pos_hf[pos_contrib != 0] = pos_mean / pos_contrib[pos_contrib != 0]
        neg_hf = numpy.zeros(shape=neg_contrib.shape)
        neg_hf[neg_contrib != 0] = neg_mean / neg_contrib[neg_contrib != 0]
        pos_hf_diag = scipy.sparse.csc_matrix((pos_hf, (ind, ind)), shape=(nv, nv))
        neg_hf_diag = scipy.sparse.csc_matrix((neg_hf, (ind, ind)), shape=(nv, nv))
        homogenious_conn = (pos_hf_diag * pos_con) + (neg_hf_diag * neg_con)

        #Then replace unhomogenised result with the spatially homogeneous one...
        if not homogenious_conn.has_sorted_indices:
            homogenious_conn.sort_indices()

        self.matrix = homogenious_conn

    def _validate_before_store(self):
        """
        Overrides MappedType._validate_before_store to use a custom error for missing matrix.
        """
        # Sparse Matrix is required so we should check if there is any data stored for it
        if self.matrix is None:
            msg = ("LocalConnectivity can not be stored because it "
                   "has no SparseMatrix attached.")
            raise exceptions.ValidationException(msg)

        super(LocalConnectivity, self)._validate_before_store()

    @staticmethod
    def from_file(source_file="local_connectivity_16384.mat", instance=None):

        if instance is None:
            result = LocalConnectivity()
        else:
            result = instance

        source_full_path = try_get_absolute_path("tvb_data.local_connectivity", source_file)
        reader = FileReader(source_full_path)

        result.matrix = reader.read_array(matlab_data_name="LocalCoupling")
        return result

    def get_min_max_values(self):
        """
        Retrieve the minimum and maximum values from the metadata.
        :returns: (minimum_value, maximum_value)
        """
        metadata = self.get_metadata('matrix')
        return metadata[self.METADATA_ARRAY_MIN], metadata[self.METADATA_ARRAY_MAX]

    def _find_summary_info(self):
        """
        Gather scientifically interesting summary information from an instance
        of this datatype.
        """
        return self.get_info_about_array('matrix',
                                         [self.METADATA_ARRAY_MAX,
                                          self.METADATA_ARRAY_MIN,
                                          self.METADATA_ARRAY_MEAN,
                                          self.METADATA_ARRAY_SHAPE])

    def compute_sparse_matrix(self):
        """
        NOTE: Before calling this method, the surface field
        should already be set on the local connectivity.

        Computes the sparse matrix for this local connectivity.
        """
        if self.surface is None:
            raise AttributeError('Require surface to compute local connectivity.')

        self.matrix_gdist = surfaces.gdist.local_gdist_matrix(
            self.surface.vertices.astype(numpy.float64),
            self.surface.triangles.astype(numpy.int32),
            max_distance=self.cutoff)

        self.compute()
        # Avoid having a large data-set in memory.
        self.matrix_gdist = None<|MERGE_RESOLUTION|>--- conflicted
+++ resolved
@@ -33,17 +33,10 @@
 import scipy.sparse
 from tvb.basic.readers import try_get_absolute_path, FileReader
 from tvb.basic.logger.builder import get_logger
-<<<<<<< HEAD
-#TODO: eliminate import types_mapped (SparseMatrix) and equations
-from tvb.basic.traits import exceptions, types_mapped
-from tvb.datatypes import equations, surfaces
-from tvb.basic.traits.neotraits import HasTraits, Attr
-=======
 from tvb.basic.traits import exceptions
 from tvb.datatypes import equations, surfaces
 from tvb.basic.traits.neotraits import HasTraits, Attr
 
->>>>>>> a108afd8
 
 LOG = get_logger(__name__)
 
@@ -54,14 +47,7 @@
     """
     _ui_name = "Local connectivity"
 
-<<<<<<< HEAD
-    surface = Attr(
-        surfaces.CorticalSurface,
-        label="Surface"
-    )
-=======
     surface = Attr(field_type=surfaces.CorticalSurface, label="Surface")
->>>>>>> a108afd8
 
     matrix = Attr(field_type=scipy.sparse.spmatrix)
 
@@ -72,18 +58,10 @@
         default=equations.Gaussian())
 
     cutoff = Attr(
-<<<<<<< HEAD
-        float,
-        label="Cutoff distance (mm)",
-        default=40.0,
-        doc="Distance at which to truncate the evaluation in mm."
-    )
-=======
         field_type=float,
         label="Cutoff distance (mm)",
         default=40.0,
         doc="Distance at which to truncate the evaluation in mm.")
->>>>>>> a108afd8
 
     def compute(self):
         """
