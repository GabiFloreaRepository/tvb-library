--- conflicted
+++ resolved
@@ -72,26 +72,6 @@
     normalised_component_time_series = NArray(label="Normalised component time series")
 
 
-<<<<<<< HEAD
-    def configure(self):
-        """
-        Invoke the compute methods for computable attributes that haven't been
-        set during initialization.
-        """
-        super(PrincipalComponents, self).configure()
-
-        if self.trait.use_storage is False and sum(self.get_data_shape('weights')) != 0:
-            if self.norm_source.size == 0:
-                self.compute_norm_source()
-
-            if self.component_time_series.size == 0:
-                self.compute_component_time_series()
-
-            if self.normalised_component_time_series.size == 0:
-                self.compute_normalised_component_time_series()
-
-=======
->>>>>>> 523c46df
     def summary_info(self):
         """
         Gather scientifically interesting summary information from an instance
@@ -168,19 +148,11 @@
         label="Number of independent components",
         doc=""" Observed data matrix is considered to be a linear combination
             of :math:`n` non-Gaussian independent components""")
-<<<<<<< HEAD
 
     norm_source = NArray(label="Normalised source time series. Zero centered and whitened.")
 
     component_time_series = NArray(label="Component time series. Unmixed sources.")
 
-=======
-
-    norm_source = NArray(label="Normalised source time series. Zero centered and whitened.")
-
-    component_time_series = NArray(label="Component time series. Unmixed sources.")
-
->>>>>>> 523c46df
     normalised_component_time_series = NArray(label="Normalised component time series")
 
     def compute_norm_source(self):
