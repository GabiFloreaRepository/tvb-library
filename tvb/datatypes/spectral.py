--- conflicted
+++ resolved
@@ -36,18 +36,10 @@
 
 """
 import numpy
-<<<<<<< HEAD
-from tvb.basic.logger.builder import get_logger
-=======
->>>>>>> ac94b249
 from tvb.basic.neotraits.api import HasTraits, Attr, NArray, Int, Float
 from tvb.datatypes import time_series
 
 
-<<<<<<< HEAD
-
-=======
->>>>>>> ac94b249
 class FourierSpectrum(HasTraits):
     """
     Result of a Fourier  Analysis.
@@ -155,10 +147,6 @@
         """ Normalised-average-power of the complex Fourier spectrum."""
         self.normalised_average_power = (self.average_power /
                                          numpy.sum(self.average_power, axis=0))
-<<<<<<< HEAD
-
-=======
->>>>>>> ac94b249
 
 
 class WaveletCoefficients(HasTraits):
@@ -200,10 +188,6 @@
     _frequency = None
     _time = None
 
-<<<<<<< HEAD
-
-=======
->>>>>>> ac94b249
     def summary_info(self):
         """
         Gather scientifically interesting summary information from an instance of this datatype.
@@ -241,10 +225,6 @@
         """ Power of the complex Wavelet coefficients."""
         self.power = numpy.abs(self.array_data) ** 2
 
-<<<<<<< HEAD
-
-=======
->>>>>>> ac94b249
 
 class CoherenceSpectrum(HasTraits):
     """
@@ -266,10 +246,6 @@
 
     frequency = NArray(label="Frequency")
 
-<<<<<<< HEAD
-
-=======
->>>>>>> ac94b249
     def summary_info(self):
         """
         Gather scientifically interesting summary information from an instance of this datatype.
@@ -282,10 +258,6 @@
             "Maximum frequency": self.frequency[-1],
             "FFT length (time-points)": self.nfft
         }
-<<<<<<< HEAD
-
-=======
->>>>>>> ac94b249
 
 
 class ComplexCoherenceSpectrum(HasTraits):
@@ -337,14 +309,6 @@
     _max_freq = None
     spectrum_types = ["Imaginary", "Real", "Absolute"]
 
-<<<<<<< HEAD
-    def configure(self):
-        """After populating few fields, compute the rest of the fields"""
-        # Do not call super, because that accesses data not-chunked
-        self.configure_chunk_safe()
-
-=======
->>>>>>> ac94b249
     def summary_info(self):
         """
         Gather scientifically interesting summary information from an instance of this datatype.
@@ -384,8 +348,4 @@
             self._frequency = numpy.arange(self.freq_step,
                                            self.max_freq + self.freq_step,
                                            self.freq_step)
-<<<<<<< HEAD
-        return self._frequency
-=======
-        return self._frequency
->>>>>>> ac94b249
+        return self._frequency