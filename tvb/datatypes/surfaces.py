--- conflicted
+++ resolved
@@ -43,23 +43,11 @@
 import warnings
 import json
 import numpy
-<<<<<<< HEAD
-#TODO: Old traits "Dict" and "SparseMatrix" import
-import tvb.basic.traits.types_basic as basic
-from tvb.basic.traits import util, exceptions
-from tvb.basic.logger.builder import get_logger
-from tvb.basic.traits.types_mapped import SparseMatrix
-from tvb.basic.traits.core import FILE_STORAGE_NONE
-from tvb.basic.profile import TvbProfile
-from tvb.basic.readers import ZipReader, try_get_absolute_path
-from tvb.basic.traits.neotraits import HasTraits, Attr, NArray
-=======
 from tvb.basic.traits import util, exceptions
 from tvb.basic.logger.builder import get_logger
 from tvb.basic.profile import TvbProfile
 from tvb.basic.readers import ZipReader, try_get_absolute_path
 from tvb.basic.traits.neotraits import HasTraits, Attr, NArray, Const
->>>>>>> a108afd8
 
 try:
     import gdist
@@ -152,30 +140,6 @@
     """A base class for other surfaces."""
 
     vertices = NArray(
-<<<<<<< HEAD
-        dtype=float,
-        label="Vertex positions",
-        doc="""An array specifying coordinates for the surface vertices."""
-    )
-
-    triangles = NArray(
-        dtype=float,
-        label="Triangles",
-        doc="""Array of indices into the vertices, specifying the triangles which define the surface."""
-    )
-
-    vertex_normals = NArray(
-        dtype=float,
-        label="Vertex normal vectors",
-        doc="""An array of unit normal vectors for the surfaces vertices."""
-    )
-
-    triangle_normals = NArray(
-        dtype=float,
-        label="Triangle normal vectors",
-        doc="""An array of unit normal vectors for the surfaces triangles."""
-    )
-=======
         label="Vertex positions",
         doc="""An array specifying coordinates for the surface vertices.""")
 
@@ -191,7 +155,6 @@
     triangle_normals = NArray(
         label="Triangle normal vectors",
         doc="""An array of unit normal vectors for the surfaces triangles.""")
->>>>>>> a108afd8
 
     geodesic_distance_matrix = Attr(
         field_type=scipy.sparse.csc_matrix,
@@ -201,30 +164,6 @@
         doc="""A sparse matrix of truncated geodesic distances""")  # 'CS'
 
     number_of_vertices = Attr(
-<<<<<<< HEAD
-        int,
-        label="Number of vertices",
-        doc="""The number of vertices making up this surface."""
-    )
-
-    number_of_triangles = Attr(
-        int,
-        label="Number of triangles",
-        doc="""The number of triangles making up this surface."""
-    )
-
-    edge_mean_length = Attr(
-        float
-    )
-
-    edge_min_length = Attr(
-        float
-    )
-
-    edge_max_length = Attr(
-        float
-    )
-=======
         field_type=long,
         label="Number of vertices",
         doc="""The number of vertices making up this surface.""")
@@ -239,30 +178,12 @@
     edge_min_length = Attr(field_type=float)
 
     edge_max_length = Attr(field_type=float)
->>>>>>> a108afd8
 
     ##--------------------- FRAMEWORK ATTRIBUTES -----------------------------##
 
     hemisphere_mask = NArray(
         dtype=bool,
         label="An array specifying if a vertex belongs to the right hemisphere",
-<<<<<<< HEAD
-        required=False
-    )
-
-    zero_based_triangles = Attr(
-        bool
-    )
-
-    split_triangles = Attr(
-        int,
-        required=False
-    )
-
-    number_of_split_slices = Attr(
-        int
-    )
-=======
         # file_storage=FILE_STORAGE_NONE,
         required=False)
 
@@ -271,29 +192,14 @@
     split_triangles = NArray(dtype=int, required=False)
 
     number_of_split_slices = Attr(field_type=int)
->>>>>>> a108afd8
 
     split_slices = Attr(field_type=dict)
 
-<<<<<<< HEAD
-    bi_hemispheric = Attr(
-        bool
-    )
-
-    surface_type = Attr(
-        str
-    )
-
-    valid_for_simulations = Attr(
-        bool
-    )
-=======
     bi_hemispheric = Attr(field_type=bool)
 
     surface_type = Attr(field_type=str)
 
     valid_for_simulations = Attr(field_type=bool)
->>>>>>> a108afd8
 
     __mapper_args__ = {'polymorphic_on': 'surface_type'}
 
@@ -1284,27 +1190,13 @@
     __tablename__ = None
     __mapper_args__ = {'polymorphic_identity': WHITE_MATTER}
     _ui_name = "A white matter - gray  surface"
-<<<<<<< HEAD
-    surface_type = Attr(
-        str,
-        default=WHITE_MATTER
-    )
-=======
     surface_type = Const(WHITE_MATTER)
->>>>>>> a108afd8
 
 
 class CorticalSurface(Surface):
     """Cortical or pial surface."""
     _ui_name = "A cortical surface"
-<<<<<<< HEAD
-    surface_type = Attr(
-        str,
-        default=CORTICAL
-    )
-=======
     surface_type = Const(CORTICAL)
->>>>>>> a108afd8
     __tablename__ = None
     __mapper_args__ = {'polymorphic_identity': CORTICAL}
 
@@ -1314,14 +1206,7 @@
     __tablename__ = None
     __mapper_args__ = {'polymorphic_identity': OUTER_SKIN}
     _ui_name = "Skin"
-<<<<<<< HEAD
-    surface_type = Attr(
-        str,
-        default=OUTER_SKIN
-    )
-=======
     surface_type = Const(OUTER_SKIN)
->>>>>>> a108afd8
 
     @classmethod
     def from_file(cls, source_file="outer_skin_4096.zip", instance=None):
@@ -1333,14 +1218,7 @@
     __tablename__ = None
     __mapper_args__ = {'polymorphic_identity': INNER_SKULL}
     _ui_name = "Brain - inner skull interface surface."
-<<<<<<< HEAD
-    surface_type = Attr(
-        str,
-        default=INNER_SKULL
-    )
-=======
     surface_type = Const(INNER_SKULL)
->>>>>>> a108afd8
 
     @classmethod
     def from_file(cls, source_file="inner_skull_4096.zip", instance=None):
@@ -1353,14 +1231,7 @@
     __tablename__ = None
     __mapper_args__ = {'polymorphic_identity': OUTER_SKULL}
     _ui_name = "Outer-skull - scalp interface surface"
-<<<<<<< HEAD
-    surface_type = Attr(
-        str,
-        default=OUTER_SKULL
-    )
-=======
     surface_type = Const(OUTER_SKULL)
->>>>>>> a108afd8
 
     @classmethod
     def from_file(cls, source_file="outer_skull_4096.zip", instance=None):
@@ -1376,14 +1247,7 @@
     """EEG cap surface."""
     __mapper_args__ = {'polymorphic_identity': EEG_CAP}
     _ui_name = "EEG Cap"
-<<<<<<< HEAD
-    surface_type = Attr(
-        str,
-        default = EEG_CAP
-    )
-=======
     surface_type = Const(EEG_CAP)
->>>>>>> a108afd8
 
     @classmethod
     def from_file(cls, source_file="scalp_1082.zip", instance=None):
@@ -1394,14 +1258,7 @@
     """Face surface."""
     __mapper_args__ = {'polymorphic_identity': FACE}
     _ui_name = "Face surface"
-<<<<<<< HEAD
-    surface_type = Attr(
-        str,
-        default=FACE
-    )
-=======
     surface_type = Const(FACE)
->>>>>>> a108afd8
 
     @classmethod
     def from_file(cls, source_file="face_8614.zip", instance=None):
