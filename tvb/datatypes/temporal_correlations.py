# -*- coding: utf-8 -*-
#
#
#  TheVirtualBrain-Scientific Package. This package holds all simulators, and 
# analysers necessary to run brain-simulations. You can use it stand alone or
# in conjunction with TheVirtualBrain-Framework Package. See content of the
# documentation-folder for more details. See also http://www.thevirtualbrain.org
#
# (c) 2012-2017, Baycrest Centre for Geriatric Care ("Baycrest") and others
#
# This program is free software: you can redistribute it and/or modify it under the
# terms of the GNU General Public License as published by the Free Software Foundation,
# either version 3 of the License, or (at your option) any later version.
# This program is distributed in the hope that it will be useful, but WITHOUT ANY
# WARRANTY; without even the implied warranty of MERCHANTABILITY or FITNESS FOR A
# PARTICULAR PURPOSE.  See the GNU General Public License for more details.
# You should have received a copy of the GNU General Public License along with this
# program.  If not, see <http://www.gnu.org/licenses/>.
#
#
#   CITATION:
# When using The Virtual Brain for scientific publications, please cite it as follows:
#
#   Paula Sanz Leon, Stuart A. Knock, M. Marmaduke Woodman, Lia Domide,
#   Jochen Mersmann, Anthony R. McIntosh, Viktor Jirsa (2013)
#       The Virtual Brain: a simulator of primate brain network dynamics.
#   Frontiers in Neuroinformatics (7:10. doi: 10.3389/fninf.2013.00010)
#
#

"""

The Temporal Correlation datatypes. This brings together the scientific and
framework methods that are associated with the Temporal Correlation datatypes.

.. moduleauthor:: Stuart A. Knock <Stuart@tvb.invalid>

"""

import tvb.datatypes.time_series as time_series
from tvb.basic.logger.builder import get_logger
from tvb.basic.neotraits.api import HasTraits, Attr, NArray, List, narray_summary_info

LOG = get_logger(__name__)


class CrossCorrelation(HasTraits):
    """
    Result of a CrossCorrelation Analysis.
    """
    array_data = NArray()

    source = Attr(
        field_type=time_series.TimeSeries,
        label="Source time-series",
        doc="""Links to the time-series on which the cross_correlation is applied."""
    )

    time = NArray(label="Temporal Offsets")

    labels_ordering = List(
        of=str,
        label="Dimension Names",
        default=("Offsets", "Node", "Node", "State Variable", "Mode"),
        doc="""List of strings representing names of each data dimension"""
    )

<<<<<<< HEAD
    def configure(self):
        """After populating few fields, compute the rest of the fields"""
        # Do not call super, because that accesses data not-chunked
        self.nr_dimensions = len(self.read_data_shape())
        for i in range(self.nr_dimensions):
            setattr(self, 'length_%dd' % (i + 1), int(self.read_data_shape()[i]))

    def summary_info(self):
=======
    def _find_summary_info(self):
>>>>>>> 99eee9bd
        """
        Gather scientifically interesting summary information from an instance of this datatype.
        """
        summary = {
            "Temporal correlation type": self.__class__.__name__,
            "Source": self.source.title,
            "Dimensions": self.labels_ordering
        }
        summary.update(narray_summary_info(self.array_data))
        return summary<|MERGE_RESOLUTION|>--- conflicted
+++ resolved
@@ -65,18 +65,7 @@
         doc="""List of strings representing names of each data dimension"""
     )
 
-<<<<<<< HEAD
-    def configure(self):
-        """After populating few fields, compute the rest of the fields"""
-        # Do not call super, because that accesses data not-chunked
-        self.nr_dimensions = len(self.read_data_shape())
-        for i in range(self.nr_dimensions):
-            setattr(self, 'length_%dd' % (i + 1), int(self.read_data_shape()[i]))
-
     def summary_info(self):
-=======
-    def _find_summary_info(self):
->>>>>>> 99eee9bd
         """
         Gather scientifically interesting summary information from an instance of this datatype.
         """
