# -*- coding: utf-8 -*-
#
#
#  TheVirtualBrain-Scientific Package. This package holds all simulators, and 
# analysers necessary to run brain-simulations. You can use it stand alone or
# in conjunction with TheVirtualBrain-Framework Package. See content of the
# documentation-folder for more details. See also http://www.thevirtualbrain.org
#
# (c) 2012-2017, Baycrest Centre for Geriatric Care ("Baycrest") and others
#
# This program is free software: you can redistribute it and/or modify it under the
# terms of the GNU General Public License as published by the Free Software Foundation,
# either version 3 of the License, or (at your option) any later version.
# This program is distributed in the hope that it will be useful, but WITHOUT ANY
# WARRANTY; without even the implied warranty of MERCHANTABILITY or FITNESS FOR A
# PARTICULAR PURPOSE.  See the GNU General Public License for more details.
# You should have received a copy of the GNU General Public License along with this
# program.  If not, see <http://www.gnu.org/licenses/>.
#
#
#   CITATION:
# When using The Virtual Brain for scientific publications, please cite it as follows:
#
#   Paula Sanz Leon, Stuart A. Knock, M. Marmaduke Woodman, Lia Domide,
#   Jochen Mersmann, Anthony R. McIntosh, Viktor Jirsa (2013)
#       The Virtual Brain: a simulator of primate brain network dynamics.
#   Frontiers in Neuroinformatics (7:10. doi: 10.3389/fninf.2013.00010)
#
#

"""
Calculate a wavelet transform on a TimeSeries datatype and return a
WaveletSpectrum datatype.

.. moduleauthor:: Stuart A. Knock <Stuart@tvb.invalid>
.. moduleauthor:: Andreas Spiegler <anspiegler@googlemail.com>
.. moduleauthor:: Marmaduke Woodman <marmaduke.woodman@univ-amu.fr>
.. moduleauthor:: Paula Sanz Leon <Paula@tvb.invalid>

"""

import numpy
import scipy.signal as signal
import tvb.datatypes.time_series as time_series
import tvb.datatypes.spectral as spectral
from tvb.basic.neotraits.api import HasTraits, Attr, Range, Float, narray_describe
from tvb.simulator.common import iround


SUPPORTED_WAVELET_FUNCTIONS = ("morlet",)



class ContinuousWaveletTransform(HasTraits):
    """
    A class for calculating the wavelet transform of a TimeSeries object of TVB
    and returning a WaveletSpectrum object. The sampling period and frequency
    range of the result can be specified. The mother wavelet can also be 
    specified... (So far, only Morlet.)
    
    References:
        .. [TBetal_1996] C. Tallon-Baudry et al, *Stimulus Specificity of 
            Phase-Locked and Non-Phase-Locked 40 Hz Visual Responses in Human.*,
            J Neurosci 16(13):4240-4249, 1996. 
        
        .. [Mallat_1999] S. Mallat, *A wavelet tour of signal processing.*,
            book, Academic Press, 1999.
        
    """
    
    time_series = Attr(
        field_type=time_series.TimeSeries,
        label="Time Series",
        doc="""The timeseries to which the wavelet is to be applied.""")
    
    mother = Attr(
        field_type=str,
        label="Wavelet function",
        default="morlet",
        doc="""The mother wavelet function used in the transform. Default is
            'morlet', possibilities are: 'morlet'...""")
    
    sample_period = Float(
        label="Sample period of result (ms)",
        default=7.8125, #7.8125 => 128 Hz
        doc="""The sampling period of the computed wavelet spectrum. NOTE:
            This should be an integral multiple of the of the sampling period 
            of the source time series, otherwise the actual resulting sample
            period will be the first correct value below that requested.""")

    frequencies = Attr(
        field_type=Range,
        label="Frequency range of result (kHz).",
        default=Range(lo=0.008, hi=0.060, step=0.002),
        doc="""The frequency resolution and range returned. Requested
            frequencies are converted internally into appropriate scales.""")
    
    normalisation = Attr(
        field_type=str,
        label="Normalisation",
        default="energy",
        doc="""The type of normalisation for the resulting wavet spectrum.
            Default is 'energy', options are: 'energy'; 'gabor'.""")
    
    q_ratio = Float(
        label="Q-ratio",
        default=5.0,
        doc="""NFC. Must be greater than 5. Ratios of the center frequencies to bandwidths.""")
    
    
    
    def evaluate(self):
        """
        Calculate the continuous wavelet transform of time_series.
        """
<<<<<<< HEAD
        cls_attr_name = self.__class__.__name__+".time_series"
        # self.time_series.trait["data"].log_debug(owner = cls_attr_name)
        
=======
>>>>>>> ac94b249
        ts_shape = self.time_series.data.shape
        
        if self.frequencies.step == 0:
            self.log.warning("Frequency step can't be 0! Trying default step, 2e-3.")
            self.frequencies.step = 0.002
        
        freqs = numpy.arange(self.frequencies.lo, self.frequencies.hi,
                             self.frequencies.step)
        
        if (freqs.size == 0) or any(freqs <= 0.0):
<<<<<<< HEAD
            #TODO: Maybe should limit number of freqs... ~100 is probably a reasonable upper bound.
            LOG.warning("Invalid frequency range! Falling back to default.")
            LOG.debug("freqs")
            LOG.debug(narray_describe(freqs))
=======
            # TODO: Maybe should limit number of freqs... ~100 is probably a reasonable upper bound.
            self.log.warning("Invalid frequency range! Falling back to default.")
            self.log.debug("freqs")
            self.log.debug(narray_describe(freqs))
>>>>>>> ac94b249
            self.frequencies = Range(lo=0.008, hi=0.060, step=0.002)
            freqs = numpy.arange(self.frequencies.lo, self.frequencies.hi,
                                 self.frequencies.step)

<<<<<<< HEAD
        LOG.debug("freqs")
        LOG.debug(narray_describe(freqs))
=======
        self.log.debug("freqs")
        self.log.debug(narray_describe(freqs))
>>>>>>> ac94b249

        sample_rate = self.time_series.sample_rate
        
        # Duke: code below is as given by Andreas Spiegler, I've just wrapped 
        # some of the original argument names
        nf = len(freqs)
        temporal_step = max((1, iround(self.sample_period / self.time_series.sample_period)))
        nt = int(numpy.ceil(ts_shape[0] /  temporal_step))
        
        if not isinstance(self.q_ratio, numpy.ndarray):
            q_ratio = self.q_ratio * numpy.ones((1, nf))
        
        if numpy.nanmin(q_ratio) < 5:
            msg = "q_ratio must be not lower than 5 !"
<<<<<<< HEAD
            LOG.error(msg)
=======
            self.log.error(msg)
>>>>>>> ac94b249
            raise Exception(msg)
        
        if numpy.nanmax(freqs) > sample_rate / 2.0:
            msg = "Sampling rate is too low for the requested frequency range !"
            self.log.error(msg)
            raise Exception(msg)
        
<<<<<<< HEAD
        #TODO: This isn't used, but min frequency seems like it should be important... Check with A.S. 
=======
        # TODO: This isn't used, but min frequency seems like it should be important... Check with A.S.
>>>>>>> ac94b249
        #  fmin = 3.0 * numpy.nanmin(q_ratio) * sample_rate / numpy.pi / nt
        sigma_f = freqs / q_ratio
        sigma_t = 1.0 / (2.0 * numpy.pi * sigma_f)
        
        if self.normalisation == 'energy':
            Amp = 1.0 / numpy.sqrt(sample_rate * numpy.sqrt(numpy.pi) * sigma_t)
        elif self.normalisation == 'gabor': 
            Amp = numpy.sqrt(2.0 / numpy.pi) / sample_rate / sigma_t
        
        coef_shape = (nf, nt, ts_shape[1], ts_shape[2], ts_shape[3])
        
        coef = numpy.zeros(coef_shape, dtype = numpy.complex128)
<<<<<<< HEAD
        LOG.debug("coef")
        LOG.debug(narray_describe(coef))
=======
        self.log.debug("coef")
        self.log.debug(narray_describe(coef))
>>>>>>> ac94b249

        scales = numpy.arange(0, nf, 1)
        for i in scales:
            f0 = freqs[i]
            SDt = sigma_t[(0, i)]
            A = Amp[(0, i)]
            x = numpy.arange(0, 4.0 * SDt * sample_rate, 1) / sample_rate
            wvlt = A * numpy.exp(-x**2 / (2.0 * SDt**2) ) * numpy.exp(2j * numpy.pi * f0 * x )
            wvlt = numpy.hstack((numpy.conjugate(wvlt[-1:0:-1]), wvlt))
            #util.self.log_debug_array(self.log, wvlt, "wvlt")
            
            for var in range(ts_shape[1]):
                for node in range(ts_shape[2]):
                    for mode in range(ts_shape[3]):
                        data = self.time_series.data[:, var, node, mode]
                        wt = signal.convolve(data, wvlt, 'same')
                        #util.self.log_debug_array(self.log, wt, "wt")
                        res = wt[0::temporal_step]
                        # NOTE: this is a horrible horrible quick hack (alas, a solution) to avoid broadcasting errors
                        # when using dt and sample periods which are not powers of 2.
                        coef[i, :, var, node, mode] = res if len(res) == nt else res[:coef.shape[1]] 
                        

<<<<<<< HEAD
        LOG.debug("coef")
        LOG.debug(narray_describe(coef))

        spectra = spectral.WaveletCoefficients(
            source = self.time_series,
            mother = self.mother,
            sample_period = self.sample_period,
            frequencies = self.frequencies.to_array(),
            normalisation = self.normalisation,
            q_ratio = self.q_ratio,
            array_data = coef)
=======
        self.log.debug("coef")
        self.log.debug(narray_describe(coef))

        spectra = spectral.WaveletCoefficients(
            source=self.time_series,
            mother=self.mother,
            sample_period=self.sample_period,
            frequencies=self.frequencies.to_array(),
            normalisation=self.normalisation,
            q_ratio=self.q_ratio,
            array_data=coef)
>>>>>>> ac94b249
        
        return spectra


    def result_shape(self, input_shape, input_sample_period):
        """
        Returns the shape of the main result (complex array) of the continuous
        wavelet transform.
        """
        freq_len = int((self.frequencies.hi - self.frequencies.lo) / self.frequencies.step)
        temporal_step = max((1, self.sample_period / input_sample_period))
        nt = int(round(input_shape[0] /  temporal_step))
        result_shape = (freq_len, nt, ) + input_shape[1:]
        return result_shape
    
    
    def result_size(self, input_shape, input_sample_period):
        """
        Returns the storage size in Bytes of the main result (complex array) of
        the continuous wavelet transform.
        """
        result_size = numpy.prod(self.result_shape(input_shape, input_sample_period)) * 2.0 * 8.0 #complex*Bytes
        return result_size
    
    
    def extended_result_size(self, input_shape, input_sample_period):
        """
        Returns the storage size in Bytes of the extended result of the 
        continuous wavelet transform.  That is, it includes storage of the
        evaluated WaveletCoefficients attributes such as power, phase, 
        amplitude, etc.
        """
        result_shape = self.result_shape(input_shape, input_sample_period)
        result_size = self.result_size(input_shape, input_sample_period)
        extend_size = result_size #Main array
        extend_size = extend_size + 0.5 * result_size #Amplitude
        extend_size = extend_size + 0.5 * result_size #Phase
        extend_size = extend_size + 0.5 * result_size #Power
        extend_size = extend_size + result_shape[0] * 8.0 #Frequency
        return extend_size

<|MERGE_RESOLUTION|>--- conflicted
+++ resolved
@@ -113,12 +113,6 @@
         """
         Calculate the continuous wavelet transform of time_series.
         """
-<<<<<<< HEAD
-        cls_attr_name = self.__class__.__name__+".time_series"
-        # self.time_series.trait["data"].log_debug(owner = cls_attr_name)
-        
-=======
->>>>>>> ac94b249
         ts_shape = self.time_series.data.shape
         
         if self.frequencies.step == 0:
@@ -129,28 +123,16 @@
                              self.frequencies.step)
         
         if (freqs.size == 0) or any(freqs <= 0.0):
-<<<<<<< HEAD
-            #TODO: Maybe should limit number of freqs... ~100 is probably a reasonable upper bound.
-            LOG.warning("Invalid frequency range! Falling back to default.")
-            LOG.debug("freqs")
-            LOG.debug(narray_describe(freqs))
-=======
             # TODO: Maybe should limit number of freqs... ~100 is probably a reasonable upper bound.
             self.log.warning("Invalid frequency range! Falling back to default.")
             self.log.debug("freqs")
             self.log.debug(narray_describe(freqs))
->>>>>>> ac94b249
             self.frequencies = Range(lo=0.008, hi=0.060, step=0.002)
             freqs = numpy.arange(self.frequencies.lo, self.frequencies.hi,
                                  self.frequencies.step)
 
-<<<<<<< HEAD
-        LOG.debug("freqs")
-        LOG.debug(narray_describe(freqs))
-=======
         self.log.debug("freqs")
         self.log.debug(narray_describe(freqs))
->>>>>>> ac94b249
 
         sample_rate = self.time_series.sample_rate
         
@@ -165,11 +147,7 @@
         
         if numpy.nanmin(q_ratio) < 5:
             msg = "q_ratio must be not lower than 5 !"
-<<<<<<< HEAD
-            LOG.error(msg)
-=======
             self.log.error(msg)
->>>>>>> ac94b249
             raise Exception(msg)
         
         if numpy.nanmax(freqs) > sample_rate / 2.0:
@@ -177,11 +155,7 @@
             self.log.error(msg)
             raise Exception(msg)
         
-<<<<<<< HEAD
-        #TODO: This isn't used, but min frequency seems like it should be important... Check with A.S. 
-=======
         # TODO: This isn't used, but min frequency seems like it should be important... Check with A.S.
->>>>>>> ac94b249
         #  fmin = 3.0 * numpy.nanmin(q_ratio) * sample_rate / numpy.pi / nt
         sigma_f = freqs / q_ratio
         sigma_t = 1.0 / (2.0 * numpy.pi * sigma_f)
@@ -194,13 +168,8 @@
         coef_shape = (nf, nt, ts_shape[1], ts_shape[2], ts_shape[3])
         
         coef = numpy.zeros(coef_shape, dtype = numpy.complex128)
-<<<<<<< HEAD
-        LOG.debug("coef")
-        LOG.debug(narray_describe(coef))
-=======
         self.log.debug("coef")
         self.log.debug(narray_describe(coef))
->>>>>>> ac94b249
 
         scales = numpy.arange(0, nf, 1)
         for i in scales:
@@ -224,19 +193,6 @@
                         coef[i, :, var, node, mode] = res if len(res) == nt else res[:coef.shape[1]] 
                         
 
-<<<<<<< HEAD
-        LOG.debug("coef")
-        LOG.debug(narray_describe(coef))
-
-        spectra = spectral.WaveletCoefficients(
-            source = self.time_series,
-            mother = self.mother,
-            sample_period = self.sample_period,
-            frequencies = self.frequencies.to_array(),
-            normalisation = self.normalisation,
-            q_ratio = self.q_ratio,
-            array_data = coef)
-=======
         self.log.debug("coef")
         self.log.debug(narray_describe(coef))
 
@@ -248,7 +204,6 @@
             normalisation=self.normalisation,
             q_ratio=self.q_ratio,
             array_data=coef)
->>>>>>> ac94b249
         
         return spectra
 
