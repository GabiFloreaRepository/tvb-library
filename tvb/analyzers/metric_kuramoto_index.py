# -*- coding: utf-8 -*-
#
#
#  TheVirtualBrain-Scientific Package. This package holds all simulators, and 
# analysers necessary to run brain-simulations. You can use it stand alone or
# in conjunction with TheVirtualBrain-Framework Package. See content of the
# documentation-folder for more details. See also http://www.thevirtualbrain.org
#
# (c) 2012-2017, Baycrest Centre for Geriatric Care ("Baycrest") and others
#
# This program is free software: you can redistribute it and/or modify it under the
# terms of the GNU General Public License as published by the Free Software Foundation,
# either version 3 of the License, or (at your option) any later version.
# This program is distributed in the hope that it will be useful, but WITHOUT ANY
# WARRANTY; without even the implied warranty of MERCHANTABILITY or FITNESS FOR A
# PARTICULAR PURPOSE.  See the GNU General Public License for more details.
# You should have received a copy of the GNU General Public License along with this
# program.  If not, see <http://www.gnu.org/licenses/>.
#
#
#   CITATION:
# When using The Virtual Brain for scientific publications, please cite it as follows:
#
#   Paula Sanz Leon, Stuart A. Knock, M. Marmaduke Woodman, Lia Domide,
#   Jochen Mersmann, Anthony R. McIntosh, Viktor Jirsa (2013)
#       The Virtual Brain: a simulator of primate brain network dynamics.
#   Frontiers in Neuroinformatics (7:10. doi: 10.3389/fninf.2013.00010)
#
#

"""
Filler analyzer: Takes a TimeSeries object and returns a Float.

.. moduleauthor:: Paula Sanz Leon <pau.sleon@gmail.com>

"""

import cmath
import numpy
import tvb.analyzers.metrics_base as metrics_base




class KuramotoIndex(metrics_base.BaseTimeseriesMetricAlgorithm):
    """
    Return the Kuramoto synchronization index. 
    
    Useful metric for a parameter analysis when the collective brain dynamics
    represent coupled oscillatory processes.
    
    The *order* parameters are :math:`r` and :math:`Psi`.
    
    .. math::
        r e^{i * \\psi} = \\frac{1}{N}\\,\\sum_{k=1}^N(e^{i*\\theta_k})
    
    The first is the phase coherence of the population of oscillators (KSI) 
    and the second is the average phase.
    
    When :math:`r=0` means 0 coherence among oscillators.
    
    
    Input:
    TimeSeries DataType
    
    Output: 
    Float
    
    This is a crude indicator of synchronization among nodes over the entire network.

    #NOTE: For the time being it is meant to be another global metric.
    However, it should be consider to have a sort of TimeSeriesDatatype for this
    analyzer.
    
    """

    def evaluate(self):
        """
        Kuramoto Synchronization Index
        """

<<<<<<< HEAD
        cls_attr_name = self.__class__.__name__ + ".time_series"
        # self.time_series.trait["data"].log_debug(owner=cls_attr_name)

=======
>>>>>>> ac94b249
        if self.time_series.data.shape[1] < 2:
            msg = " The number of state variables should be at least 2."
            self.log.error(msg)
            raise Exception(msg)
                
        # TODO: Should be computed for each possible combination of var, mode
        #      for var, mode in itertools.product(range(self.time_series.data.shape[1]), 
        #                                         range(self.time_series.data.shape[3])):
        
        # TODO: Generalise. The Kuramoto order parameter is computed over sliding
        #      time windows and then normalised    

        theta_sum = numpy.sum(numpy.exp(0.0 + 1j * (numpy.vectorize(cmath.polar)
                    (numpy.vectorize(complex)(self.time_series.data[:, 0, :, 0],
                     self.time_series.data[:, 1, :, 0]))[1])), axis=1)
                     
        result = numpy.vectorize(cmath.polar)(theta_sum / self.time_series.data.shape[2])

        return result[0].mean()   
<|MERGE_RESOLUTION|>--- conflicted
+++ resolved
@@ -79,12 +79,6 @@
         Kuramoto Synchronization Index
         """
 
-<<<<<<< HEAD
-        cls_attr_name = self.__class__.__name__ + ".time_series"
-        # self.time_series.trait["data"].log_debug(owner=cls_attr_name)
-
-=======
->>>>>>> ac94b249
         if self.time_series.data.shape[1] < 2:
             msg = " The number of state variables should be at least 2."
             self.log.error(msg)
